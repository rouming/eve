--- conflicted
+++ resolved
@@ -513,7 +513,6 @@
 	return names
 }
 
-<<<<<<< HEAD
 func (portConfig *DevicePortConfig) IsAnyPortInPciBack(
 	aa *AssignableAdapters) bool {
 	for _, port := range portConfig.Ports {
@@ -524,8 +523,8 @@
 		}
 	}
 	return false
-
-=======
+}
+
 // lookup port Name to find IfName
 // Can also match on IfName
 // If not found, return the adapter string
@@ -547,7 +546,6 @@
 	}
 	log.Infof("AdapterToIfName: no match for %s\n", adapter)
 	return adapter
->>>>>>> a5b77d51
 }
 
 type MapServerType uint8
