// Copyright (c) 2017 Zededa, Inc.
// All rights reserved.

// Process input changes from a config directory containing json encoded files
// with DownloaderConfig and compare against DownloaderStatus in the status
// dir.
// XXX NOT Tries to download the items in the config directory repeatedly until
// there is a complete download. (XXX detect eof/short file or not?)
// ZedManager can stop the download by removing from config directory.
//
// Input directory with config (URL, refcount, maxLength, dstDir)
// Output directory with status (URL, refcount, state, ModTime, lastErr, lastErrTime, retryCount)
// refCount -> 0 means delete from dstDir? Who owns dstDir? Separate mount.
// Check length against Content-Length.

// Should retrieve length somewhere first. Should that be in the catalogue?
// Content-Length is set!
// nordmark@bobo:~$ curl -I  https://cloud-images.ubuntu.com/releases/16.04/release/ubuntu-16.04-server-cloudimg-arm64-root.tar.gz
// HTTP/1.1 200 OK
// Date: Sat, 03 Jun 2017 04:28:38 GMT
// Server: Apache
// Last-Modified: Tue, 16 May 2017 15:31:53 GMT
// ETag: "b15553f-54fa5defeec40"
// Accept-Ranges: bytes
// Content-Length: 185947455
// Content-Type: application/x-gzip

package main

import (
	"encoding/json"
	"fmt"
	"github.com/zededa/go-provision/types"
	"github.com/zededa/go-provision/watch"
<<<<<<< HEAD
	"zc/libs/zedUpload"
	"io/ioutil"
	"log"
	"os"
	"strings"
=======
	"github.com/zededa/go-provision/wrap"
	"io/ioutil"
	"log"
	"os"
>>>>>>> 6d31fb52
	"time"
)

var (
	certFrequency	time.Duration = 60
	configFrequency	time.Duration = 5
	dCtx			*zedUpload.DronaCtx
)

func main() {

	log.Printf("Starting downloader\n")
	watch.CleanupRestarted("downloader")

	ctx,err := zedUpload.NewDronaCtx("zdownloader", 0)

	if ctx == nil {
		log.Printf("context create fail %s\n", err)
		log.Fatal(err)
		return
	}

	dCtx = ctx

	handleInit()

	// schedule the periodic timers
	triggerLatestCert()
	triggerLatestConfig()

	go checkLatestCert()

	go checkLatestConfig()

	go checkImageUpdates()

	go handleCertUpdates()

	handleConfigUpdates()
}

// trigger functions

func triggerLatestCert() {

	configDirname := "/var/tmp/downloader/latest.cert/config"

	time.AfterFunc(certFrequency * time.Minute, triggerLatestCert)

	config := types.DownloaderConfig {
		Operation:			"download",
		TransportMethod:	"s3",
		Safename:			"latest.cert.json",
		DownloadURL:		"https://s3-us-west-2.amazonaws.com/zededa-cert-repo/latest.cert.json",
		MaxSize:			40,
		Bucket:				"zededa-cert-repo",
		DownloadObjDir:		"/var/tmp/zedmanager/downloads/latest.cert",
		VerifiedObjDir:		"/var/tmp/zedmanager/cert",
		RefCount:			1,
	}

	if err := os.MkdirAll(configDirname, 0755); err != nil {
		log.Fatal(err)
	}

	configFilename := configDirname + "/latest.cert.json.json"

	writeDownloaderConfig(&config, configFilename)
}

func triggerLatestConfig() {

	configDirname := "/var/tmp/downloader/latest.cfg/config"

	time.AfterFunc(configFrequency * time.Minute, triggerLatestConfig)

	config := types.DownloaderConfig {
		Operation:			"download",
		Safename:			"latest.config.json",
		DownloadURL:		"https://s3-us-west-2.amazonaws.com/zededa-config-repo/latest.config.json",
		TransportMethod:	"s3",
		MaxSize:			40,
		Bucket:				"zededa-config-repo",
		DownloadObjDir:		"/var/tmp/zedmanager/downloads/latest.cfg",
		VerifiedObjDir:		"/var/tmp/zedmanager/config",
		RefCount:			1,
	}

	if err := os.MkdirAll(configDirname, 0755); err != nil {
		log.Fatal(err)
	}

	configFilename := configDirname + "/latest.config.json.json"

	writeDownloaderConfig(&config, configFilename)
}

func triggerConfigObjUpdates(configObj *types.DownloaderConfig) {

	configDirname := "/var/tmp/downloader/config.obj/config/"

	safename := urlToSafename(configObj.DownloadURL, configObj.ImageSha256)

	config := types.DownloaderConfig{
		Safename:			safename,
		Operation:			configObj.Operation,
		DownloadURL:		configObj.DownloadURL,
		ImageSha256:		configObj.ImageSha256,
		TransportMethod:	configObj.TransportMethod,
		MaxSize:			configObj.MaxSize,
		Bucket:				configObj.Bucket,
		DownloadObjDir:		"/var/tmp/zedmanager/downloads/config.obj",
		VerifiedObjDir:		"/var/tmp/zedmanager/config",
		RefCount:			1,
	}

	if err := os.MkdirAll(configDirname, 0700); err != nil {
		log.Fatal(err)
	}
	configFilename := configDirname + "/" + safename + ".json"

	writeDownloaderConfig(&config, configFilename)
}

func triggerCertObjUpdates(certObj *types.CertConfig) {

	configDirname := "/var/tmp/downloader/cert.obj/config"

	if err := os.MkdirAll(configDirname, 0700); err != nil {
		log.Fatal(err)
	}

	// trigger server cert
	svrCert  := certObj.ServerCert
	safename := urlToFilename(svrCert.DownloadURL)

	config := types.DownloaderConfig {
		Safename:			safename,
		Operation:			svrCert.Operation,
		DownloadURL:		svrCert.DownloadURL,
		ImageSha256:		svrCert.ImageSha256,
		TransportMethod:	svrCert.TransportMethod,
		MaxSize:			svrCert.MaxSize,
		Bucket:				svrCert.Bucket,
		DownloadObjDir:		"/var/tmp/zedmanager/downloads/cert.obj",
		VerifiedObjDir:		"/var/tmp/zedmanager/cert",
		RefCount:			1,
	}

	configFilename := configDirname + "/" + safename + ".json"

	writeDownloaderConfig(&config, configFilename)

	// now trigger the certificate chain
	for _, cert := range certObj.CertChain {

		safename := urlToFilename(cert.DownloadURL)

        config := types.DownloaderConfig {
			Safename:			safename,
			Operation:			cert.Operation,
			DownloadURL:		cert.DownloadURL,
			ImageSha256:		cert.ImageSha256,
			TransportMethod:	cert.TransportMethod,
			MaxSize:			cert.MaxSize,
			Bucket:				cert.Bucket,
			DownloadObjDir:		"/var/tmp/zedmanager/downloads/cert.obj",
			VerifiedObjDir:		"/var/tmp/zedmanager/cert",
			RefCount:			1,
		}

		configFilename := configDirname + "/" + safename + ".json"

		writeDownloaderConfig(&config, configFilename)
	}
}

// Object handlers
func checkImageUpdates() {

	baseDirname := "/var/tmp/downloader"
	runDirname  := "/var/run/downloader"

	sanitizeDirs(baseDirname, runDirname)

	configDirname := baseDirname + "/config"
	statusDirname := runDirname + "/status"

	fileChanges := make(chan string)

	go watch.WatchConfigStatus(configDirname, statusDirname, fileChanges)

	for {
		change := <-fileChanges

		watch.HandleConfigStatusEvent(change, configDirname, statusDirname,
			&types.DownloaderConfig{},
			&types.DownloaderStatus{},
			handleImageCreate,
			handleImageModify,
			handleImageDelete, nil)
	}
}

func checkLatestCert() {

	baseDirname := "/var/tmp/downloader/latest.cert"
	runDirname  := "/var/run/downloader/latest.cert"

	sanitizeDirs(baseDirname, runDirname)

	configDirname := baseDirname + "/config"
	statusDirname := runDirname + "/status"

	fileChanges   := make(chan string)

	go watch.WatchConfigStatus(configDirname, statusDirname, fileChanges)

	for {
		change := <-fileChanges

		watch.HandleConfigStatusEvent(change, configDirname, statusDirname,
			&types.DownloaderConfig{},
			&types.DownloaderStatus{},
			handleLatestCertObjCreate,
			handleLatestCertObjModify,
			handleLatestConfigObjDelete, nil)
	}
}

func checkLatestConfig() {

	baseDirname := "/var/tmp/downloader/latest.cfg"
	runDirname  := "/var/run/downloader/latest.cfg"

	sanitizeDirs(baseDirname, runDirname)

	configDirname := baseDirname + "/config"
	statusDirname := runDirname + "/status"
	fileChanges   := make(chan string)

	go watch.WatchConfigStatus(configDirname, statusDirname, fileChanges)

    for {

		change := <-fileChanges

		watch.HandleConfigStatusEvent(change,
			configDirname, statusDirname,
			&types.DownloaderConfig{},
			&types.DownloaderStatus{},
			handleLatestConfigObjCreate,
			handleLatestConfigObjModify,
			handleLatestConfigObjDelete, nil)
	}
}

func handleCertUpdates() {

	baseDirname := "/var/tmp/downloader/cert.obj"
	runDirname  := "/var/run/downloader/cert.obj"

	sanitizeDirs(baseDirname, runDirname)

	configDirname := baseDirname + "/config"
	statusDirname := runDirname + "/status"
	fileChanges   := make(chan string)

	go watch.WatchConfigStatus(configDirname, statusDirname, fileChanges)

	for {

		change := <-fileChanges

		watch.HandleConfigStatusEvent(change,
			configDirname, statusDirname,
			&types.DownloaderConfig{},
			&types.DownloaderStatus{},
			handleCertObjCreate,
			handleCertObjModify,
			handleCertObjDelete, nil)
	}
}

func handleConfigUpdates() {

	baseDirname := "/var/tmp/downloader/config.obj"
	runDirname  := "/var/run/downloader/config.obj"

	sanitizeDirs(baseDirname, runDirname)

	configDirname := baseDirname + "/config"
	statusDirname := runDirname + "/status"
	fileChanges   := make(chan string)


	go watch.WatchConfigStatus(configDirname, statusDirname, fileChanges)

    for {

		change := <-fileChanges

		watch.HandleConfigStatusEvent(change,
			configDirname, statusDirname,
			&types.DownloaderConfig{},
			&types.DownloaderStatus{},
			handleConfigObjCreate,
			handleConfigObjModify,
			handleConfigObjDelete, nil)
	}
}

func handleImageCreate(statusFilename string, configArg interface{}) {

	var config *types.DownloaderConfig

	switch configArg.(type) {

	default:
		log.Fatal("Can only handle DownloaderConfig")

	case *types.DownloaderConfig:
		config = configArg.(*types.DownloaderConfig)
	}

	handleCreate(*config, statusFilename)
}

func handleImageModify(statusFilename string, configArg interface{},
	statusArg interface{}) {

	var config *types.DownloaderConfig
	var status *types.DownloaderStatus

	switch configArg.(type) {

	default:
		log.Fatal("Can only handle DownloaderConfig")

	case *types.DownloaderConfig:
		config = configArg.(*types.DownloaderConfig)
	}

	switch statusArg.(type) {
	default:
		log.Fatal("Can only handle DownloaderStatus")
	case *types.DownloaderStatus:
		status = statusArg.(*types.DownloaderStatus)
	}

	handleModify(*config, *status, statusFilename)
}

func handleImageDelete(statusFilename string, statusArg interface{}) {

	var status *types.DownloaderStatus

	switch statusArg.(type) {

	default:
		log.Fatal("Can only handle DownloaderStatus")

	case *types.DownloaderStatus:
		status = statusArg.(*types.DownloaderStatus)
	}

	handleDelete(*status, statusFilename)
}

func handleLatestCertObjCreate(statusFilename string, configArg interface{}) {

	var config *types.DownloaderConfig

	switch configArg.(type) {

	default:
		log.Fatal("Can only handle DownloaderConfig")

	case *types.DownloaderConfig:
		config = configArg.(*types.DownloaderConfig)
	}

	handleCreate(*config, statusFilename)
	processLatestCertObject (*config, statusFilename)
}

func handleLatestCertObjModify(statusFilename string, configArg interface{},
	statusArg interface{}) {

	var config *types.DownloaderConfig
	var status *types.DownloaderStatus

	switch configArg.(type) {

	default:
		log.Fatal("Can only handle DownloaderConfig")

	case *types.DownloaderConfig:
		config = configArg.(*types.DownloaderConfig)
	}

	switch statusArg.(type) {

	default:
		log.Fatal("Can only handle DownloaderStatus")

	case *types.DownloaderStatus:
		status = statusArg.(*types.DownloaderStatus)
	}

	handleModify(*config, *status, statusFilename)
	processLatestCertObject (*config, statusFilename)
}

func handleLatestConfigObjCreate(statusFilename string, configArg interface{}) {

	var config *types.DownloaderConfig

	switch configArg.(type) {

	default:
		log.Fatal("Can only handle DownloaderConfig")

	case *types.DownloaderConfig:
		config = configArg.(*types.DownloaderConfig)
	}

	handleCreate(*config, statusFilename)
	processLatestConfigObject (*config, statusFilename)
}

func handleLatestConfigObjModify(statusFilename string, configArg interface{},
	statusArg interface{}) {

	var config *types.DownloaderConfig
	var status *types.DownloaderStatus

	switch configArg.(type) {

	default:
		log.Fatal("Can only handle DownloaderConfig")

	case *types.DownloaderConfig:
		config = configArg.(*types.DownloaderConfig)
	}

	switch statusArg.(type) {

	default:
		log.Fatal("Can only handle DownloaderStatus")

	case *types.DownloaderStatus:
		status = statusArg.(*types.DownloaderStatus)
	}

	handleModify(*config, *status, statusFilename)
	processLatestConfigObject (*config, statusFilename)
}

func handleLatestConfigObjDelete(statusFilename string, statusArg interface{}) {

	var status *types.DownloaderStatus

	switch statusArg.(type) {

	default:
		log.Fatal("Can only handle DownloaderStatus")

	case *types.DownloaderStatus:
		status = statusArg.(*types.DownloaderStatus)
	}

	handleDelete(*status, statusFilename)
}

func handleCertObjCreate(statusFilename string, configArg interface{}) {

	var config *types.DownloaderConfig

	switch configArg.(type) {

	default:
		log.Fatal("Can only handle DownloaderConfig")

	case *types.DownloaderConfig:
		config = configArg.(*types.DownloaderConfig)
	}

	handleCreate(*config, statusFilename)
	processObject (*config, statusFilename)
}

func handleCertObjModify(statusFilename string, configArg interface{},
	statusArg interface{}) {

	var config *types.DownloaderConfig
	var status *types.DownloaderStatus

	switch configArg.(type) {

	default:
		log.Fatal("Can only handle DownloaderConfig")

	case *types.DownloaderConfig:
		config = configArg.(*types.DownloaderConfig)
	}

	switch statusArg.(type) {
	default:
		log.Fatal("Can only handle DownloaderStatus")
	case *types.DownloaderStatus:
		status = statusArg.(*types.DownloaderStatus)
	}

	handleModify(*config, *status, statusFilename)
	processObject (*config, statusFilename)
}

func handleCertObjDelete(statusFilename string, statusArg interface{}) {
	var status *types.DownloaderStatus

	switch statusArg.(type) {

	default:
		log.Fatal("Can only handle DownloaderStatus")

	case *types.DownloaderStatus:
		status = statusArg.(*types.DownloaderStatus)
	}

	handleDelete(*status, statusFilename)
}

func handleConfigObjCreate(statusFilename string, configArg interface{}) {

	var config *types.DownloaderConfig

	switch configArg.(type) {

	default:
		log.Fatal("Can only handle DownloaderConfig")

	case *types.DownloaderConfig:
		config = configArg.(*types.DownloaderConfig)
	}

	handleCreate(*config, statusFilename)
	processObject (*config, statusFilename)
}

func handleConfigObjModify(statusFilename string, configArg interface{},
	statusArg interface{}) {

	var config *types.DownloaderConfig
	var status *types.DownloaderStatus

	switch configArg.(type) {

	default:
		log.Fatal("Can only handle DownloaderConfig")

	case *types.DownloaderConfig:
		config = configArg.(*types.DownloaderConfig)
	}

	switch statusArg.(type) {

	default:
		log.Fatal("Can only handle DownloaderStatus")

	case *types.DownloaderStatus:
		status = statusArg.(*types.DownloaderStatus)
	}

	handleModify (*config, *status, statusFilename)
	processObject(*config, statusFilename)
}

func handleConfigObjDelete(statusFilename string, statusArg interface{}) {

	var status *types.DownloaderStatus

	switch statusArg.(type) {

	default:
		log.Fatal("Can only handle DownloaderStatus")

	case *types.DownloaderStatus:
		status = statusArg.(*types.DownloaderStatus)
	}

	handleDelete(*status, statusFilename)
}

func processLatestConfigObject (config types.DownloaderConfig,
	statusFilename string) {

	sb, err := ioutil.ReadFile(statusFilename)
	if err != nil {
		log.Printf("%s for %s\n", err, statusFilename)
		return
	}

	status := types.DownloaderStatus{}
	if err = json.Unmarshal(sb, &status); err != nil {
		log.Printf("%s DownloaderStatus file: %s\n",
			err, statusFilename)
		return
	}

	// latest cert has been downloaded
	if  status.State == types.DOWNLOADED {

		// get the downloaded file
		locFilename := status.DownloadObjDir + "/pending"

		if status.ImageSha256  != "" {
			locFilename = locFilename + "/" + status.ImageSha256
		}

		locFilename = locFilename + "/" + status.Safename

		if _, err := os.Stat(locFilename); err == nil {

			sb, err := ioutil.ReadFile(locFilename)

			if err == nil {

				objHolder := types.DownloaderConfig{}
				if err = json.Unmarshal(sb, &objHolder); err == nil {

					triggerConfigObjUpdates(&objHolder)
				} else {
					log.Printf("Parsing <%s> failed %s\n", locFilename, err)
				}
			} else {
				log.Printf("<%s> is absent\n", locFilename)
			}
		}

		// finally flush the object holder file
		handleDelete(status, statusFilename)
	}
}

func processLatestCertObject (config types.DownloaderConfig,
	statusFilename string) {

	sb, err := ioutil.ReadFile(statusFilename)
	if err != nil {
		log.Printf("%s for %s\n", err, statusFilename)
		return
	}

	status := types.DownloaderStatus{}
	if err = json.Unmarshal(sb, &status); err != nil {
		log.Printf("%s DownloaderStatus file: %s\n",
			err, statusFilename)
		return
	}

	// latest cert has been downloaded
	if  status.State == types.DOWNLOADED {

		// get the downloaded file
		locFilename := status.DownloadObjDir + "/pending"

		if status.ImageSha256  != "" {
			locFilename = locFilename + "/" + status.ImageSha256
		}

		locFilename = locFilename + "/" + status.Safename

		if _, err := os.Stat(locFilename); err == nil {

			sb, err := ioutil.ReadFile(locFilename)

			if err == nil {

				objHolder := types.CertConfig{}

				if err = json.Unmarshal(sb, &objHolder); err == nil {

					triggerCertObjUpdates(&objHolder)
				} else {
					log.Printf("Parsing <%s> failed %s\n", locFilename, err)
				}
			} else {
				log.Printf("<%s> is absent\n", locFilename)
			}
		}

		// finally flush the object holder file
		handleDelete(status, statusFilename)
	}
}

func processObject (config types.DownloaderConfig, statusFilename string) {

	log.Printf("processObject <%s>\n", config.Safename)

	sb, err := ioutil.ReadFile(statusFilename)
	if err != nil {
		log.Printf("%s for %s\n", err, statusFilename)
		return
	}

	status := types.DownloaderStatus{}
	if err = json.Unmarshal(sb, &status); err != nil {
		log.Printf("%s DownloaderStatus file: %s\n",
			err, statusFilename)
		return
	}

	// latest object is downloaded
	if  status.State == types.DOWNLOADED {

		locFilename := config.DownloadObjDir + "/pending"

		if status.ImageSha256 != "" {
			locFilename = locFilename + "/" + status.ImageSha256
		}

		locFilename = locFilename + "/" + status.Safename

		// XXX: need to flush older config files, if any

		// move the file to final directory
		if _, err := os.Stat(locFilename); err == nil {

			if (config.VerifiedObjDir != "") {

				objFilename := config.VerifiedObjDir + "/" + status.Safename

				if _, err := os.Stat(config.VerifiedObjDir); err != nil {

					if err := os.MkdirAll(config.VerifiedObjDir, 0700); err != nil {
						log.Fatal(err)
					}
				}

				// check the target object, if absent
				if _, err := os.Stat(objFilename); err != nil {
					writeFile(locFilename, objFilename)
				}
			}
		} else {
			log.Printf("<%s> file absent %s\n", locFilename, err)
		}

		// finally flush the holder object config/status files
		handleDelete(status, statusFilename)
	}
}

func handleCreate(config types.DownloaderConfig, statusFilename string) {

	var syncOp zedUpload.SyncOpType = zedUpload.SyncOpDownload

	// Start by marking with PendingAdd
	status := types.DownloaderStatus{
		Safename:		config.Safename,
		RefCount:		config.RefCount,
		DownloadURL:	config.DownloadURL,
		ImageSha256:	config.ImageSha256,
		DownloadObjDir:	config.DownloadObjDir,
		VerifiedObjDir:	config.VerifiedObjDir,
		PendingAdd:		true,
	}
	writeDownloaderStatus(&status, statusFilename)

	// Check if we have space
	if config.MaxSize >= globalStatus.RemainingSpace {
		errString := fmt.Sprintf("Would exceed remaining space %d vs %d\n",
			config.MaxSize, globalStatus.RemainingSpace)
		log.Println(errString)
		status.PendingAdd = false
		status.Size = 0
		status.LastErr = errString
		status.LastErrTime = time.Now()
		status.RetryCount += 1
		status.State = types.INITIAL
		writeDownloaderStatus(&status, statusFilename)
		log.Printf("handleCreate failed for %s\n", config.DownloadURL)
		return
	}

	// Update reserved space. Keep reserved until doDelete
	// XXX RefCount -> 0 should keep it reserved.
	status.ReservedSpace = config.MaxSize
	globalStatus.ReservedSpace += status.ReservedSpace
	updateRemainingSpace()

	// If RefCount == 0 then we don't yet download.
	if config.RefCount == 0 {
		// XXX odd to treat as error.
		errString := fmt.Sprintf("RefCount==0; download deferred for %s\n",
			config.DownloadURL)
		log.Println(errString)
		status.PendingAdd = false
		status.Size = 0
		status.LastErr = errString
		status.LastErrTime = time.Now()
		status.RetryCount += 1
		status.State = types.INITIAL
		writeDownloaderStatus(&status, statusFilename)
		log.Printf("handleCreate deferred for %s\n", config.DownloadURL)
		return
	}

	handleSyncOp(syncOp, statusFilename, config, &status)
}

// Allow to cancel by setting RefCount = 0. Same as delete? RefCount 0->1
// means download. Ignore other changes?
func handleModify(config types.DownloaderConfig,
	status types.DownloaderStatus, statusFilename string) {

	locDirname := config.DownloadObjDir

	log.Printf("handleModify(%v) for %s\n",
		config.Safename, config.DownloadURL)

	if config.DownloadURL != status.DownloadURL {
		fmt.Printf("URL changed - not allowed %s -> %s\n",
			config.DownloadURL, status.DownloadURL)
		return
	}
	// If the sha changes, we treat it as a delete and recreate.
	// Ditto if we had a failure.
	if (status.ImageSha256 != "" && status.ImageSha256 != config.ImageSha256) ||
		 status.LastErr != "" {
		reason := ""
		if status.ImageSha256 != config.ImageSha256 {
			reason = "sha256 changed"
		} else {
			reason = "recovering from previous error"
		}
		log.Printf("handleModify %s for %s\n",
			reason, config.DownloadURL)
		doDelete(statusFilename, locDirname, &status)
		handleCreate(config, statusFilename)
		log.Printf("handleModify done for %s\n", config.DownloadURL)
		return
	}

	// XXX do work; look for refcnt -> 0 and delete; cancel any running
	// download
	// If RefCount from zero to non-zero then do install
	if status.RefCount == 0 && config.RefCount != 0 {

		log.Printf("handleModify installing %s\n", config.DownloadURL)
		handleCreate(config, statusFilename)
		status.RefCount = config.RefCount
		status.PendingModify = false
		writeDownloaderStatus(&status, statusFilename)
	} else if status.RefCount != 0 && config.RefCount == 0 {
		log.Printf("handleModify deleting %s\n", config.DownloadURL)
		doDelete(statusFilename, locDirname, &status)
	} else {
		status.RefCount = config.RefCount
		status.PendingModify = false
		writeDownloaderStatus(&status, statusFilename)
	}
	log.Printf("handleModify done for %s\n", config.DownloadURL)
}

func doDelete(statusFilename string, locDirname string, status *types.DownloaderStatus) {

	log.Printf("doDelete(%v) for %s\n", status.Safename, status.DownloadURL)

	locFilename := locDirname + "/pending"

	if status.ImageSha256  != "" {
		locFilename = locFilename + "/" + status.ImageSha256
	}

	if _, err := os.Stat(locFilename); err == nil {

		locFilename := locFilename + "/" + status.Safename
		log.Printf("Deleting %s\n", locFilename)

		if _, err := os.Stat(locFilename); err == nil {

			// Remove file
			if err := os.Remove(locFilename); err != nil {
				log.Printf("Failed to remove %s: err %s\n",
					locFilename, err)
			}
		}
	}

	status.State = types.INITIAL
	globalStatus.UsedSpace -= status.Size
	status.Size = 0

	// XXX Asymmetric; handleCreate reserved on RefCount 0. We unreserve
	// going back to RefCount 0. FIXed
	updateRemainingSpace()
	writeDownloaderStatus(status, statusFilename)
}

func handleDelete(status types.DownloaderStatus, statusFilename string) {

	locDirname := status.DownloadObjDir

	log.Printf("handleDelete(%v) for %s, %s\n",
		status.Safename, status.DownloadURL, locDirname)

	status.PendingDelete = true
	writeDownloaderStatus(&status, statusFilename)

	globalStatus.ReservedSpace -= status.ReservedSpace
	status.ReservedSpace = 0
	globalStatus.UsedSpace -= status.Size
	status.Size = 0

	updateRemainingSpace()

	writeDownloaderStatus(&status, statusFilename)

	doDelete(statusFilename, locDirname, &status)

	status.PendingDelete = false
	writeDownloaderStatus(&status, statusFilename)

	// Write out what we modified to DownloaderStatus aka delete
	if err := os.Remove(statusFilename); err != nil {
		log.Println(err)
	}
	log.Printf("handleDelete done for %s, %s\n", status.DownloadURL, locDirname)
}

// Drona APIs for object Download

func handleSyncOp(syncOp zedUpload.SyncOpType,
	 statusFilename string, config types.DownloaderConfig, status *types.DownloaderStatus) {

	locDirname := "/var/tmp/downloader/downloads"

	if config.DownloadObjDir != "" {
		locDirname = config.DownloadObjDir
	}

	// update status to DOWNLOAD STARTED
	status.State = types.DOWNLOAD_STARTED
	writeDownloaderStatus(status, statusFilename)

	locFilename := locDirname + "/pending"

	if config.ImageSha256 != "" {
		locFilename = locFilename + "/" + config.ImageSha256
	}

	if _, err := os.Stat(locFilename); err != nil {

		if err := os.MkdirAll(locFilename, 0755); err != nil {
			log.Fatal(err)
		}
	}

	locFilename = locFilename + "/" + config.Safename

	log.Printf("Downloading <%s> to <%s>\n", config.DownloadURL, locFilename)

	// Prepare the authentication Tuple
	auth := &zedUpload.AuthInput{AuthType: "s3",
			 Uname :"AKIAJMEEPPJOBQCVW3BQ",
			 Password:"nz0dXnc4Qc7z0PTsyIfIrM7bDNJWeLMvlUI2oJ2T"}

	trType := zedUpload.SyncAwsTr
	region := "us-west-2"

	// create Endpoint
	dEndPoint,err := dCtx.NewSyncerDest(trType, region, config.Bucket, auth)

	if dEndPoint != nil {
		var respChan = make(chan * zedUpload.DronaRequest);

		log.Printf("syncOp for <%s>/<%s>\n", config.Bucket, urlToFilename(config.Safename))

		// create Request
		req := dEndPoint.NewRequest(syncOp, urlToFilename(config.DownloadURL), locFilename,
			int64(config.MaxSize / 1024), true, respChan)

		if req != nil {
			req.Post()
		        select {
		                case resp := <-respChan:
					_, err = resp.GetUpStatus()

					if resp.IsError () == false {
						err = nil
					}
		        }

		}
	}

	handleSyncOpResponse (config, status, statusFilename, err)
}

func handleSyncOpResponse(config types.DownloaderConfig,
	 status *types.DownloaderStatus, statusFilename string,
	 err error) {

	locDirname := config.DownloadObjDir

	if err != nil {
		// Delete file
		doDelete(statusFilename, locDirname, status)
		status.PendingAdd = false
		status.Size = 0
		status.LastErr = fmt.Sprintf("%v", err)
		status.LastErrTime = time.Now()
		status.RetryCount += 1
		status.State = types.INITIAL
		writeDownloaderStatus(status, statusFilename)
		log.Printf("handleCreate failed for %s, <%s>\n", status.DownloadURL, err)
		return
	}

	locFilename := locDirname + "/pending"

	if status.ImageSha256 != "" {
		locFilename = locFilename + "/" + status.ImageSha256
	}

	locFilename = locFilename + "/" + status.Safename

	info, err := os.Stat(locFilename)
	if err != nil {
		// Delete file
		doDelete(statusFilename, locDirname, status)
		status.PendingAdd = false
		status.Size = 0
		status.LastErr = fmt.Sprintf("%v", err)
		status.LastErrTime = time.Now()
		status.RetryCount += 1
		status.State = types.INITIAL
		writeDownloaderStatus(status, statusFilename)
		log.Printf("handleCreate failed for %s <%s>\n", status.DownloadURL, err)
		return
	}

	// XXX Compare against MaxSize and reject? Already wasted the space?
	status.Size = uint((info.Size() + 1023)/1024)

	if status.Size > config.MaxSize {
		// Delete file
		doDelete(statusFilename, locDirname, status)
		errString := fmt.Sprintf("Size exceeds MaxSize; %d vs. %d for %s\n",
			status.Size, config.MaxSize, status.DownloadURL)
		log.Println(errString)
		status.PendingAdd = false
		status.Size = 0
		status.LastErr = errString
		status.LastErrTime = time.Now()
		status.RetryCount += 1
		status.State = types.INITIAL
		writeDownloaderStatus(status, statusFilename)
		log.Printf("handleCreate failed for %s, <%s>\n", status.DownloadURL, err)
		return
	}

	globalStatus.ReservedSpace -= status.ReservedSpace
	status.ReservedSpace = 0
	globalStatus.UsedSpace += status.Size
	updateRemainingSpace()

	log.Printf("handleCreate successful <%s> <%s>\n", config.DownloadURL, locFilename)
	// We do not clear any status.RetryCount, LastErr, etc. The caller
	// should look at State == DOWNLOADED to determine it is done.

	status.ModTime = time.Now()
	status.PendingAdd = false
	status.State = types.DOWNLOADED
	writeDownloaderStatus(status, statusFilename)
}

// helper functions

func sanitizeDirs (baseDirname string, runDirname string) {

	configDirname := baseDirname + "/config"
	statusDirname := runDirname  + "/status"

	if _, err := os.Stat(baseDirname); err != nil {

		if err := os.MkdirAll(baseDirname, 0755); err != nil {
			log.Fatal(err)
		}
	}

	if _, err := os.Stat(runDirname); err != nil {

		if err := os.MkdirAll(runDirname, 0755); err != nil {
			log.Fatal(err)
		}
	}

	if _, err := os.Stat(configDirname); err != nil {

		if err := os.MkdirAll(configDirname, 0755); err != nil {
			log.Fatal(err)
		}
	}
<<<<<<< HEAD

	if _, err := os.Stat(statusDirname); err != nil {

		if err := os.MkdirAll(statusDirname, 0755); err != nil {
=======
	if _, err := os.Stat(imgCatalogDirname); err != nil {
		if err := os.MkdirAll(imgCatalogDirname, 0700); err != nil {
>>>>>>> 6d31fb52
			log.Fatal(err)
		}
	}
}

func urlToSafename(url string, sha string) string {

	var safename string

	if sha != "" {
		safename = strings.Replace(url, "/", "_", -1) + "." + sha
	} else {
		names := strings.Split(url, "/")
	        for _, name := range names {
		    safename = name
		}
	}
        return safename
}

func urlToFilename(url string) string {

	var safename string

	if (url != "") {
		names := strings.Split(url, "/")
		for _, name := range names {
			safename = name
		}
	}

        return safename
}

var globalConfig types.GlobalDownloadConfig
var globalStatus types.GlobalDownloadStatus
var globalStatusFilename string
var imgCatalogDirname string

func handleInit() {

	runDirname  := "/var/run/downloader"
	baseDirname := "/var/tmp/downloader"

	configDirname := baseDirname + "/config"
	statusDirname := runDirname  + "/status"

	configFilename := configDirname + "/global"
	statusFilename := statusDirname + "/global"

	locDirname := "/var/tmp/zedmanager/downloads/"

	globalStatusFilename = statusFilename

	if _, err := os.Stat(statusDirname); err != nil {

		if err := os.MkdirAll(statusDirname, 0700); err != nil {
			log.Fatal(err)
		}
	}

	if _, err := os.Stat(locDirname); err != nil {

		if err := os.MkdirAll(locDirname, 0700); err != nil {
			log.Fatal(err)
		}
	}

	// Read GlobalDownloadConfig to find MaxSpace
	// Then determine currently used space and remaining.
	cb, err := ioutil.ReadFile(configFilename)
	if err != nil {
		log.Printf("%s for %s\n", err, configFilename)
		log.Fatal(err)
	}

	if err := json.Unmarshal(cb, &globalConfig); err != nil {
		log.Printf("%s GlobalDownloadConfig file: %s\n",
			err, configFilename)
		log.Fatal(err)
	}

	log.Printf("MaxSpace %d\n", globalConfig.MaxSpace)

	globalStatus.UsedSpace = 0
	globalStatus.ReservedSpace = 0
	updateRemainingSpace()

	// XXX how do we find out when verifier cleans up duplicates etc?
	// We read /var/tmp/zedmanager/downloads/* and determine how much space
	// is used. Place in GlobalDownloadStatus. Calculate remaining space.
	totalUsed := sizeFromDir(locDirname)
	globalStatus.UsedSpace = uint((totalUsed + 1023) / 1024)
	updateRemainingSpace()
}

func sizeFromDir(dirname string) int64 {
	var totalUsed int64 = 0
	locations, err := ioutil.ReadDir(dirname)
	if err != nil {
		log.Fatal(err)
	}
	for _, location := range locations {
		filename := dirname + "/" + location.Name()
		fmt.Printf("Looking in %s\n", filename)
		if location.IsDir() {
			size := sizeFromDir(filename)
			fmt.Printf("Dir %s size %d\n", filename, size)
			totalUsed += size
		} else {
			fmt.Printf("File %s Size %d\n", filename, location.Size())
			totalUsed += location.Size()
		}
	}
	return totalUsed
}

func updateRemainingSpace() {

	globalStatus.RemainingSpace = globalConfig.MaxSpace -
		globalStatus.UsedSpace - globalStatus.ReservedSpace

	log.Printf("RemaingSpace %d, maxspace %d, usedspace %d, reserved %d\n",
	globalStatus.RemainingSpace, globalConfig.MaxSpace,
	globalStatus.UsedSpace,	globalStatus.ReservedSpace)
	// Create and write
	writeGlobalStatus()
}

func writeGlobalStatus() {

	sb, err := json.Marshal(globalStatus)
	if err != nil {
		log.Fatal(err, "json Marshal GlobalDownloadStatus")
	}
	// We assume a /var/run path hence we don't need to worry about
	// partial writes/empty files due to a kernel crash.
	if err = ioutil.WriteFile(globalStatusFilename, sb, 0644); err != nil {
		log.Fatal(err, globalStatusFilename)
	}
}

func writeDownloaderStatus(status *types.DownloaderStatus,
	statusFilename string) {
	b, err := json.Marshal(status)
	if err != nil {
		log.Fatal(err, "json Marshal DownloaderStatus")
	}
	// We assume a /var/run path hence we don't need to worry about
	// partial writes/empty files due to a kernel crash.
	err = ioutil.WriteFile(statusFilename, b, 0644)
	if err != nil {
		log.Fatal(err, statusFilename)
	}
}

func writeDownloaderConfig(config *types.DownloaderConfig,
	configFilename string) {

	//log.Printf("Writing the config file %s\n", configFilename)
	b, err := json.Marshal(config)
	if err != nil {
		log.Fatal(err, "json Marshal DownloaderStatus")
	}
	err = ioutil.WriteFile(configFilename, b, 0644)
	if err != nil {
		log.Fatal(err, configFilename)
	}
}

func writeFile(sFilename string, dFilename string) {

	log.Printf("Writing <%s> file to <%s>\n", sFilename, dFilename)

<<<<<<< HEAD
	if _, err := os.Stat(sFilename); err == nil {
=======
// XXX Should we set        --limit-rate=100k
// XXX Can we safely try a continue?
// XXX wget seems to have no way to limit download size for single file!
// XXX temporary options since and wierd free.fr dns behavior with AAAA and A.
// Added  -4 --no-check-certificate
func doWget(url string, destFilename string) error {
	fmt.Printf("doWget %s %s\n", url, destFilename)
	cmd := "wget"
	args := []string{
		"-q",
		"-c",
		"-4", // XXX due to getting IPv6 ULAs and not IPv4
		"--no-check-certificate",
		"--tries=3",
		"-O",
		destFilename,
		url,
	}
	stdoutStderr, err := wrap.Command(cmd, args...).CombinedOutput()
	if err != nil {
		log.Println("wget failed ", err)
		log.Println("wget output ", string(stdoutStderr))
		return err
	}
	fmt.Printf("wget done: output %s\n", string(stdoutStderr))
	return nil
}
>>>>>>> 6d31fb52

		sb, err := ioutil.ReadFile(sFilename)
		if err == nil {

			if err = ioutil.WriteFile(dFilename, sb, 0644); err != nil {

				log.Printf("Failed to write %s: err %s\n",
					dFilename, err)
			}
		} else {
			log.Printf("Failed to read %s: err %s\n",
				sFilename)
		}
	} else {
		log.Printf("Failed to stat %s: err %s\n",
			sFilename, err)
	}

<<<<<<< HEAD
}
=======
func doDelete(statusFilename string, status *types.DownloaderStatus) {
	log.Printf("doDelete(%v) for %s\n",
		status.Safename, status.DownloadURL)
	destFilename := imgCatalogDirname + "/pending/" + status.Safename
	if _, err := os.Stat(destFilename); err == nil {
		// Remove file
		if err := os.Remove(destFilename); err != nil {
			log.Println(err)
		}
	}
	status.State = types.INITIAL
	// XXX Asymmetric; handleCreate reserved on RefCount 0. We unreserve
	// going back to RefCount 0. FIXed
	// Rounding errors can make it go negative if we don't check
	if status.Size > globalStatus.UsedSpace {
		globalStatus.UsedSpace = 0
	} else {
		globalStatus.UsedSpace -= status.Size
	}
	status.Size = 0
	updateRemainingSpace()
	writeDownloaderStatus(status, statusFilename)
}

func handleDelete(statusFilename string, statusArg interface{}) {
	var status *types.DownloaderStatus

	switch statusArg.(type) {
	default:
		log.Fatal("Can only handle DownloaderStatus")
	case *types.DownloaderStatus:
		status = statusArg.(*types.DownloaderStatus)
	}
	log.Printf("handleDelete(%v) for %s\n",
		status.Safename, status.DownloadURL)

	status.PendingDelete = true
	writeDownloaderStatus(status, statusFilename)

	globalStatus.ReservedSpace -= status.ReservedSpace
	status.ReservedSpace = 0
	// Rounding errors can make it go negative if we don't check
	if status.Size > globalStatus.UsedSpace {
		globalStatus.UsedSpace = 0
	} else {
		globalStatus.UsedSpace -= status.Size
	}
	status.Size = 0
	updateRemainingSpace()
	writeDownloaderStatus(status, statusFilename)

	doDelete(statusFilename, status)

	status.PendingDelete = false
	writeDownloaderStatus(status, statusFilename)

	// Write out what we modified to DownloaderStatus aka delete
	if err := os.Remove(statusFilename); err != nil {
		log.Println(err)
	}
	log.Printf("handleDelete done for %s\n", status.DownloadURL)
}
>>>>>>> 6d31fb52
<|MERGE_RESOLUTION|>--- conflicted
+++ resolved
@@ -32,25 +32,17 @@
 	"fmt"
 	"github.com/zededa/go-provision/types"
 	"github.com/zededa/go-provision/watch"
-<<<<<<< HEAD
+	"github.com/zededa/go-provision/wrap"
 	"zc/libs/zedUpload"
 	"io/ioutil"
 	"log"
 	"os"
 	"strings"
-=======
-	"github.com/zededa/go-provision/wrap"
-	"io/ioutil"
-	"log"
-	"os"
->>>>>>> 6d31fb52
 	"time"
 )
 
 var (
-	certFrequency	time.Duration = 60
-	configFrequency	time.Duration = 5
-	dCtx			*zedUpload.DronaCtx
+	dCtx	*zedUpload.DronaCtx
 )
 
 func main() {
@@ -70,155 +62,9 @@
 
 	handleInit()
 
-	// schedule the periodic timers
-	triggerLatestCert()
-	triggerLatestConfig()
-
-	go checkLatestCert()
-
-	go checkLatestConfig()
-
-	go checkImageUpdates()
-
 	go handleCertUpdates()
 
-	handleConfigUpdates()
-}
-
-// trigger functions
-
-func triggerLatestCert() {
-
-	configDirname := "/var/tmp/downloader/latest.cert/config"
-
-	time.AfterFunc(certFrequency * time.Minute, triggerLatestCert)
-
-	config := types.DownloaderConfig {
-		Operation:			"download",
-		TransportMethod:	"s3",
-		Safename:			"latest.cert.json",
-		DownloadURL:		"https://s3-us-west-2.amazonaws.com/zededa-cert-repo/latest.cert.json",
-		MaxSize:			40,
-		Bucket:				"zededa-cert-repo",
-		DownloadObjDir:		"/var/tmp/zedmanager/downloads/latest.cert",
-		VerifiedObjDir:		"/var/tmp/zedmanager/cert",
-		RefCount:			1,
-	}
-
-	if err := os.MkdirAll(configDirname, 0755); err != nil {
-		log.Fatal(err)
-	}
-
-	configFilename := configDirname + "/latest.cert.json.json"
-
-	writeDownloaderConfig(&config, configFilename)
-}
-
-func triggerLatestConfig() {
-
-	configDirname := "/var/tmp/downloader/latest.cfg/config"
-
-	time.AfterFunc(configFrequency * time.Minute, triggerLatestConfig)
-
-	config := types.DownloaderConfig {
-		Operation:			"download",
-		Safename:			"latest.config.json",
-		DownloadURL:		"https://s3-us-west-2.amazonaws.com/zededa-config-repo/latest.config.json",
-		TransportMethod:	"s3",
-		MaxSize:			40,
-		Bucket:				"zededa-config-repo",
-		DownloadObjDir:		"/var/tmp/zedmanager/downloads/latest.cfg",
-		VerifiedObjDir:		"/var/tmp/zedmanager/config",
-		RefCount:			1,
-	}
-
-	if err := os.MkdirAll(configDirname, 0755); err != nil {
-		log.Fatal(err)
-	}
-
-	configFilename := configDirname + "/latest.config.json.json"
-
-	writeDownloaderConfig(&config, configFilename)
-}
-
-func triggerConfigObjUpdates(configObj *types.DownloaderConfig) {
-
-	configDirname := "/var/tmp/downloader/config.obj/config/"
-
-	safename := urlToSafename(configObj.DownloadURL, configObj.ImageSha256)
-
-	config := types.DownloaderConfig{
-		Safename:			safename,
-		Operation:			configObj.Operation,
-		DownloadURL:		configObj.DownloadURL,
-		ImageSha256:		configObj.ImageSha256,
-		TransportMethod:	configObj.TransportMethod,
-		MaxSize:			configObj.MaxSize,
-		Bucket:				configObj.Bucket,
-		DownloadObjDir:		"/var/tmp/zedmanager/downloads/config.obj",
-		VerifiedObjDir:		"/var/tmp/zedmanager/config",
-		RefCount:			1,
-	}
-
-	if err := os.MkdirAll(configDirname, 0700); err != nil {
-		log.Fatal(err)
-	}
-	configFilename := configDirname + "/" + safename + ".json"
-
-	writeDownloaderConfig(&config, configFilename)
-}
-
-func triggerCertObjUpdates(certObj *types.CertConfig) {
-
-	configDirname := "/var/tmp/downloader/cert.obj/config"
-
-	if err := os.MkdirAll(configDirname, 0700); err != nil {
-		log.Fatal(err)
-	}
-
-	// trigger server cert
-	svrCert  := certObj.ServerCert
-	safename := urlToFilename(svrCert.DownloadURL)
-
-	config := types.DownloaderConfig {
-		Safename:			safename,
-		Operation:			svrCert.Operation,
-		DownloadURL:		svrCert.DownloadURL,
-		ImageSha256:		svrCert.ImageSha256,
-		TransportMethod:	svrCert.TransportMethod,
-		MaxSize:			svrCert.MaxSize,
-		Bucket:				svrCert.Bucket,
-		DownloadObjDir:		"/var/tmp/zedmanager/downloads/cert.obj",
-		VerifiedObjDir:		"/var/tmp/zedmanager/cert",
-		RefCount:			1,
-	}
-
-	configFilename := configDirname + "/" + safename + ".json"
-
-	writeDownloaderConfig(&config, configFilename)
-
-	// now trigger the certificate chain
-	for _, cert := range certObj.CertChain {
-
-		safename := urlToFilename(cert.DownloadURL)
-
-        config := types.DownloaderConfig {
-			Safename:			safename,
-			Operation:			cert.Operation,
-			DownloadURL:		cert.DownloadURL,
-			ImageSha256:		cert.ImageSha256,
-			TransportMethod:	cert.TransportMethod,
-			MaxSize:			cert.MaxSize,
-			Bucket:				cert.Bucket,
-			DownloadObjDir:		"/var/tmp/zedmanager/downloads/cert.obj",
-			VerifiedObjDir:		"/var/tmp/zedmanager/cert",
-			RefCount:			1,
-		}
-
-		configFilename := configDirname + "/" + safename + ".json"
-
-		writeDownloaderConfig(&config, configFilename)
-	}
+	checkImageUpdates()
 }
 
 // Object handlers
@@ -248,36 +94,10 @@
 	}
 }
 
-func checkLatestCert() {
-
-	baseDirname := "/var/tmp/downloader/latest.cert"
-	runDirname  := "/var/run/downloader/latest.cert"
-
-	sanitizeDirs(baseDirname, runDirname)
-
-	configDirname := baseDirname + "/config"
-	statusDirname := runDirname + "/status"
-
-	fileChanges   := make(chan string)
-
-	go watch.WatchConfigStatus(configDirname, statusDirname, fileChanges)
-
-	for {
-		change := <-fileChanges
-
-		watch.HandleConfigStatusEvent(change, configDirname, statusDirname,
-			&types.DownloaderConfig{},
-			&types.DownloaderStatus{},
-			handleLatestCertObjCreate,
-			handleLatestCertObjModify,
-			handleLatestConfigObjDelete, nil)
-	}
-}
-
-func checkLatestConfig() {
-
-	baseDirname := "/var/tmp/downloader/latest.cfg"
-	runDirname  := "/var/run/downloader/latest.cfg"
+func handleCertUpdates() {
+
+	baseDirname := "/var/tmp/downloader/cert.obj"
+	runDirname  := "/var/run/downloader/cert.obj"
 
 	sanitizeDirs(baseDirname, runDirname)
 
@@ -287,35 +107,7 @@
 
 	go watch.WatchConfigStatus(configDirname, statusDirname, fileChanges)
 
-    for {
-
-		change := <-fileChanges
-
-		watch.HandleConfigStatusEvent(change,
-			configDirname, statusDirname,
-			&types.DownloaderConfig{},
-			&types.DownloaderStatus{},
-			handleLatestConfigObjCreate,
-			handleLatestConfigObjModify,
-			handleLatestConfigObjDelete, nil)
-	}
-}
-
-func handleCertUpdates() {
-
-	baseDirname := "/var/tmp/downloader/cert.obj"
-	runDirname  := "/var/run/downloader/cert.obj"
-
-	sanitizeDirs(baseDirname, runDirname)
-
-	configDirname := baseDirname + "/config"
-	statusDirname := runDirname + "/status"
-	fileChanges   := make(chan string)
-
-	go watch.WatchConfigStatus(configDirname, statusDirname, fileChanges)
-
 	for {
-
 		change := <-fileChanges
 
 		watch.HandleConfigStatusEvent(change,
@@ -328,34 +120,6 @@
 	}
 }
 
-func handleConfigUpdates() {
-
-	baseDirname := "/var/tmp/downloader/config.obj"
-	runDirname  := "/var/run/downloader/config.obj"
-
-	sanitizeDirs(baseDirname, runDirname)
-
-	configDirname := baseDirname + "/config"
-	statusDirname := runDirname + "/status"
-	fileChanges   := make(chan string)
-
-
-	go watch.WatchConfigStatus(configDirname, statusDirname, fileChanges)
-
-    for {
-
-		change := <-fileChanges
-
-		watch.HandleConfigStatusEvent(change,
-			configDirname, statusDirname,
-			&types.DownloaderConfig{},
-			&types.DownloaderStatus{},
-			handleConfigObjCreate,
-			handleConfigObjModify,
-			handleConfigObjDelete, nil)
-	}
-}
-
 func handleImageCreate(statusFilename string, configArg interface{}) {
 
 	var config *types.DownloaderConfig
@@ -369,7 +133,7 @@
 		config = configArg.(*types.DownloaderConfig)
 	}
 
-	handleCreate(*config, statusFilename)
+	handleCreate (*config, statusFilename)
 }
 
 func handleImageModify(statusFilename string, configArg interface{},
@@ -394,7 +158,7 @@
 		status = statusArg.(*types.DownloaderStatus)
 	}
 
-	handleModify(*config, *status, statusFilename)
+	handleModify (*config, *status, statusFilename)
 }
 
 func handleImageDelete(statusFilename string, statusArg interface{}) {
@@ -410,10 +174,10 @@
 		status = statusArg.(*types.DownloaderStatus)
 	}
 
-	handleDelete(*status, statusFilename)
-}
-
-func handleLatestCertObjCreate(statusFilename string, configArg interface{}) {
+	handleDelete (*status, statusFilename)
+}
+
+func handleCertObjCreate(statusFilename string, configArg interface{}) {
 
 	var config *types.DownloaderConfig
 
@@ -426,113 +190,7 @@
 		config = configArg.(*types.DownloaderConfig)
 	}
 
-	handleCreate(*config, statusFilename)
-	processLatestCertObject (*config, statusFilename)
-}
-
-func handleLatestCertObjModify(statusFilename string, configArg interface{},
-	statusArg interface{}) {
-
-	var config *types.DownloaderConfig
-	var status *types.DownloaderStatus
-
-	switch configArg.(type) {
-
-	default:
-		log.Fatal("Can only handle DownloaderConfig")
-
-	case *types.DownloaderConfig:
-		config = configArg.(*types.DownloaderConfig)
-	}
-
-	switch statusArg.(type) {
-
-	default:
-		log.Fatal("Can only handle DownloaderStatus")
-
-	case *types.DownloaderStatus:
-		status = statusArg.(*types.DownloaderStatus)
-	}
-
-	handleModify(*config, *status, statusFilename)
-	processLatestCertObject (*config, statusFilename)
-}
-
-func handleLatestConfigObjCreate(statusFilename string, configArg interface{}) {
-
-	var config *types.DownloaderConfig
-
-	switch configArg.(type) {
-
-	default:
-		log.Fatal("Can only handle DownloaderConfig")
-
-	case *types.DownloaderConfig:
-		config = configArg.(*types.DownloaderConfig)
-	}
-
-	handleCreate(*config, statusFilename)
-	processLatestConfigObject (*config, statusFilename)
-}
-
-func handleLatestConfigObjModify(statusFilename string, configArg interface{},
-	statusArg interface{}) {
-
-	var config *types.DownloaderConfig
-	var status *types.DownloaderStatus
-
-	switch configArg.(type) {
-
-	default:
-		log.Fatal("Can only handle DownloaderConfig")
-
-	case *types.DownloaderConfig:
-		config = configArg.(*types.DownloaderConfig)
-	}
-
-	switch statusArg.(type) {
-
-	default:
-		log.Fatal("Can only handle DownloaderStatus")
-
-	case *types.DownloaderStatus:
-		status = statusArg.(*types.DownloaderStatus)
-	}
-
-	handleModify(*config, *status, statusFilename)
-	processLatestConfigObject (*config, statusFilename)
-}
-
-func handleLatestConfigObjDelete(statusFilename string, statusArg interface{}) {
-
-	var status *types.DownloaderStatus
-
-	switch statusArg.(type) {
-
-	default:
-		log.Fatal("Can only handle DownloaderStatus")
-
-	case *types.DownloaderStatus:
-		status = statusArg.(*types.DownloaderStatus)
-	}
-
-	handleDelete(*status, statusFilename)
-}
-
-func handleCertObjCreate(statusFilename string, configArg interface{}) {
-
-	var config *types.DownloaderConfig
-
-	switch configArg.(type) {
-
-	default:
-		log.Fatal("Can only handle DownloaderConfig")
-
-	case *types.DownloaderConfig:
-		config = configArg.(*types.DownloaderConfig)
-	}
-
-	handleCreate(*config, statusFilename)
+	handleCreate (*config, statusFilename)
 	processObject (*config, statusFilename)
 }
 
@@ -558,7 +216,7 @@
 		status = statusArg.(*types.DownloaderStatus)
 	}
 
-	handleModify(*config, *status, statusFilename)
+	handleModify (*config, *status, statusFilename)
 	processObject (*config, statusFilename)
 }
 
@@ -577,69 +235,9 @@
 	handleDelete(*status, statusFilename)
 }
 
-func handleConfigObjCreate(statusFilename string, configArg interface{}) {
-
-	var config *types.DownloaderConfig
-
-	switch configArg.(type) {
-
-	default:
-		log.Fatal("Can only handle DownloaderConfig")
-
-	case *types.DownloaderConfig:
-		config = configArg.(*types.DownloaderConfig)
-	}
-
-	handleCreate(*config, statusFilename)
-	processObject (*config, statusFilename)
-}
-
-func handleConfigObjModify(statusFilename string, configArg interface{},
-	statusArg interface{}) {
-
-	var config *types.DownloaderConfig
-	var status *types.DownloaderStatus
-
-	switch configArg.(type) {
-
-	default:
-		log.Fatal("Can only handle DownloaderConfig")
-
-	case *types.DownloaderConfig:
-		config = configArg.(*types.DownloaderConfig)
-	}
-
-	switch statusArg.(type) {
-
-	default:
-		log.Fatal("Can only handle DownloaderStatus")
-
-	case *types.DownloaderStatus:
-		status = statusArg.(*types.DownloaderStatus)
-	}
-
-	handleModify (*config, *status, statusFilename)
-	processObject(*config, statusFilename)
-}
-
-func handleConfigObjDelete(statusFilename string, statusArg interface{}) {
-
-	var status *types.DownloaderStatus
-
-	switch statusArg.(type) {
-
-	default:
-		log.Fatal("Can only handle DownloaderStatus")
-
-	case *types.DownloaderStatus:
-		status = statusArg.(*types.DownloaderStatus)
-	}
-
-	handleDelete(*status, statusFilename)
-}
-
-func processLatestConfigObject (config types.DownloaderConfig,
-	statusFilename string) {
+func processObject (config types.DownloaderConfig, statusFilename string) {
+
+	log.Printf("processObject <%s>\n", config.Safename)
 
 	sb, err := ioutil.ReadFile(statusFilename)
 	if err != nil {
@@ -654,110 +252,6 @@
 		return
 	}
 
-	// latest cert has been downloaded
-	if  status.State == types.DOWNLOADED {
-
-		// get the downloaded file
-		locFilename := status.DownloadObjDir + "/pending"
-
-		if status.ImageSha256  != "" {
-			locFilename = locFilename + "/" + status.ImageSha256
-		}
-
-		locFilename = locFilename + "/" + status.Safename
-
-		if _, err := os.Stat(locFilename); err == nil {
-
-			sb, err := ioutil.ReadFile(locFilename)
-
-			if err == nil {
-
-				objHolder := types.DownloaderConfig{}
-				if err = json.Unmarshal(sb, &objHolder); err == nil {
-
-					triggerConfigObjUpdates(&objHolder)
-				} else {
-					log.Printf("Parsing <%s> failed %s\n", locFilename, err)
-				}
-			} else {
-				log.Printf("<%s> is absent\n", locFilename)
-			}
-		}
-
-		// finally flush the object holder file
-		handleDelete(status, statusFilename)
-	}
-}
-
-func processLatestCertObject (config types.DownloaderConfig,
-	statusFilename string) {
-
-	sb, err := ioutil.ReadFile(statusFilename)
-	if err != nil {
-		log.Printf("%s for %s\n", err, statusFilename)
-		return
-	}
-
-	status := types.DownloaderStatus{}
-	if err = json.Unmarshal(sb, &status); err != nil {
-		log.Printf("%s DownloaderStatus file: %s\n",
-			err, statusFilename)
-		return
-	}
-
-	// latest cert has been downloaded
-	if  status.State == types.DOWNLOADED {
-
-		// get the downloaded file
-		locFilename := status.DownloadObjDir + "/pending"
-
-		if status.ImageSha256  != "" {
-			locFilename = locFilename + "/" + status.ImageSha256
-		}
-
-		locFilename = locFilename + "/" + status.Safename
-
-		if _, err := os.Stat(locFilename); err == nil {
-
-			sb, err := ioutil.ReadFile(locFilename)
-
-			if err == nil {
-
-				objHolder := types.CertConfig{}
-
-				if err = json.Unmarshal(sb, &objHolder); err == nil {
-
-					triggerCertObjUpdates(&objHolder)
-				} else {
-					log.Printf("Parsing <%s> failed %s\n", locFilename, err)
-				}
-			} else {
-				log.Printf("<%s> is absent\n", locFilename)
-			}
-		}
-
-		// finally flush the object holder file
-		handleDelete(status, statusFilename)
-	}
-}
-
-func processObject (config types.DownloaderConfig, statusFilename string) {
-
-	log.Printf("processObject <%s>\n", config.Safename)
-
-	sb, err := ioutil.ReadFile(statusFilename)
-	if err != nil {
-		log.Printf("%s for %s\n", err, statusFilename)
-		return
-	}
-
-	status := types.DownloaderStatus{}
-	if err = json.Unmarshal(sb, &status); err != nil {
-		log.Printf("%s DownloaderStatus file: %s\n",
-			err, statusFilename)
-		return
-	}
-
 	// latest object is downloaded
 	if  status.State == types.DOWNLOADED {
 
@@ -768,8 +262,6 @@
 		}
 
 		locFilename = locFilename + "/" + status.Safename
-
-		// XXX: need to flush older config files, if any
 
 		// move the file to final directory
 		if _, err := os.Stat(locFilename); err == nil {
@@ -977,6 +469,283 @@
 	log.Printf("handleDelete done for %s, %s\n", status.DownloadURL, locDirname)
 }
 
+// helper functions
+
+var globalConfig types.GlobalDownloadConfig
+var globalStatus types.GlobalDownloadStatus
+var globalStatusFilename string
+
+func handleInit() {
+
+	baseDirname		:= "/var/tmp/downloader"
+	runDirname		:= "/var/run/downloader"
+
+	configDirname	:= baseDirname + "/config"
+	statusDirname	:= runDirname  + "/status"
+
+	configFilename	:= configDirname + "/global"
+	statusFilename	:= statusDirname + "/global"
+
+	locDirname		:= "/var/tmp/zedmanager/downloads/"
+
+	pendingDirname	:= locDirname + "/pending"
+	verifierDirname	:= locDirname + "/verifier"
+
+	if _, err := os.Stat(baseDirname); err != nil {
+		if err := os.Mkdir(baseDirname, 0700); err != nil {
+			log.Fatal(err)
+		}
+	}
+
+	if _, err := os.Stat(runDirname); err != nil {
+		if err := os.Mkdir(runDirname, 0700); err != nil {
+			log.Fatal(err)
+		}
+	}
+
+	if _, err := os.Stat(configDirname); err != nil {
+		if err := os.Mkdir(configDirname, 0700); err != nil {
+			log.Fatal(err)
+		}
+	}
+
+	if _, err := os.Stat(statusDirname); err != nil {
+		if err := os.Mkdir(statusDirname, 0700); err != nil {
+			log.Fatal(err)
+		}
+	}
+
+	if _, err := os.Stat(locDirname); err != nil {
+		if err := os.Mkdir(locDirname, 0700); err != nil {
+			log.Fatal(err)
+		}
+	}
+
+	// Remove any files which didn't make it past the verifier
+	if err := os.RemoveAll(pendingDirname); err != nil {
+		log.Fatal(err)
+	}
+
+	// Note that verifier owns this but we remove before looking
+	// for space used.
+	if err := os.RemoveAll(verifierDirname); err != nil {
+		log.Fatal(err)
+	}
+
+	if _, err := os.Stat(pendingDirname); err != nil {
+		if err := os.Mkdir(pendingDirname, 0700); err != nil {
+			log.Fatal(err)
+		}
+	}
+
+	// now start
+	globalStatusFilename = statusFilename
+
+	// Read GlobalDownloadConfig to find MaxSpace
+	// Then determine currently used space and remaining.
+	cb, err := ioutil.ReadFile(configFilename)
+	if err != nil {
+		log.Printf("%s for %s\n", err, configFilename)
+		log.Fatal(err)
+	}
+
+	if err := json.Unmarshal(cb, &globalConfig); err != nil {
+		log.Printf("%s GlobalDownloadConfig file: %s\n",
+			err, configFilename)
+		log.Fatal(err)
+	}
+
+	log.Printf("MaxSpace %d\n", globalConfig.MaxSpace)
+
+	globalStatus.UsedSpace = 0
+	globalStatus.ReservedSpace = 0
+	updateRemainingSpace()
+
+	// XXX how do we find out when verifier cleans up duplicates etc?
+	// We read /var/tmp/zedmanager/downloads/* and determine how much space
+	// is used. Place in GlobalDownloadStatus. Calculate remaining space.
+	totalUsed := sizeFromDir(locDirname)
+	globalStatus.UsedSpace = uint((totalUsed + 1023) / 1024)
+	updateRemainingSpace()
+}
+
+func sanitizeDirs (baseDirname string, runDirname string) {
+
+	configDirname := baseDirname + "/config"
+	statusDirname := runDirname  + "/status"
+
+	if _, err := os.Stat(baseDirname); err != nil {
+
+		if err := os.MkdirAll(baseDirname, 0755); err != nil {
+			log.Fatal(err)
+		}
+	}
+
+	if _, err := os.Stat(runDirname); err != nil {
+
+		if err := os.MkdirAll(runDirname, 0755); err != nil {
+			log.Fatal(err)
+		}
+	}
+
+	if _, err := os.Stat(configDirname); err != nil {
+
+		if err := os.MkdirAll(configDirname, 0755); err != nil {
+			log.Fatal(err)
+		}
+	}
+
+	if _, err := os.Stat(statusDirname); err != nil {
+
+		if err := os.MkdirAll(statusDirname, 0755); err != nil {
+			log.Fatal(err)
+		}
+	}
+}
+
+func urlToSafename(url string, sha string) string {
+
+	var safename string
+
+	if sha != "" {
+		safename = strings.Replace(url, "/", "_", -1) + "." + sha
+	} else {
+		names := strings.Split(url, "/")
+	        for _, name := range names {
+		    safename = name
+		}
+	}
+    return safename
+}
+
+func urlToFilename(url string) string {
+
+	var safename string
+
+	if (url != "") {
+		names := strings.Split(url, "/")
+		for _, name := range names {
+			safename = name
+		}
+	}
+
+    return safename
+}
+
+func sizeFromDir(dirname string) int64 {
+	var totalUsed int64 = 0
+	locations, err := ioutil.ReadDir(dirname)
+	if err != nil {
+		log.Fatal(err)
+	}
+	for _, location := range locations {
+		filename := dirname + "/" + location.Name()
+		fmt.Printf("Looking in %s\n", filename)
+		if location.IsDir() {
+			size := sizeFromDir(filename)
+			fmt.Printf("Dir %s size %d\n", filename, size)
+			totalUsed += size
+		} else {
+			fmt.Printf("File %s Size %d\n", filename, location.Size())
+			totalUsed += location.Size()
+		}
+	}
+	return totalUsed
+}
+
+func updateRemainingSpace() {
+
+	globalStatus.RemainingSpace = globalConfig.MaxSpace -
+		globalStatus.UsedSpace - globalStatus.ReservedSpace
+
+	log.Printf("RemaingSpace %d, maxspace %d, usedspace %d, reserved %d\n",
+	globalStatus.RemainingSpace, globalConfig.MaxSpace,
+	globalStatus.UsedSpace,	globalStatus.ReservedSpace)
+	// Create and write
+	writeGlobalStatus()
+}
+
+func writeGlobalStatus() {
+
+	sb, err := json.Marshal(globalStatus)
+	if err != nil {
+		log.Fatal(err, "json Marshal GlobalDownloadStatus")
+	}
+	// We assume a /var/run path hence we don't need to worry about
+	// partial writes/empty files due to a kernel crash.
+	if err = ioutil.WriteFile(globalStatusFilename, sb, 0644); err != nil {
+		log.Fatal(err, globalStatusFilename)
+	}
+}
+
+func writeDownloaderStatus(status *types.DownloaderStatus,
+	statusFilename string) {
+	b, err := json.Marshal(status)
+	if err != nil {
+		log.Fatal(err, "json Marshal DownloaderStatus")
+	}
+	// We assume a /var/run path hence we don't need to worry about
+	// partial writes/empty files due to a kernel crash.
+	err = ioutil.WriteFile(statusFilename, b, 0644)
+	if err != nil {
+		log.Fatal(err, statusFilename)
+	}
+}
+
+func writeFile(sFilename string, dFilename string) {
+
+	log.Printf("Writing <%s> file to <%s>\n", sFilename, dFilename)
+
+	if _, err := os.Stat(sFilename); err == nil {
+		sb, err := ioutil.ReadFile(sFilename)
+		if err == nil {
+
+			if err = ioutil.WriteFile(dFilename, sb, 0644); err != nil {
+				log.Printf("Failed to write %s: err %s\n",
+				dFilename, err)
+			}
+		} else {
+			log.Printf("Failed to read %s: err %s\n",
+				sFilename)
+		}
+	} else {
+		log.Printf("Failed to stat %s: err %s\n",
+			sFilename, err)
+	}
+}
+
+// cloud storage interface functions/APIs
+
+// XXX Should we set        --limit-rate=100k
+// XXX Can we safely try a continue?
+// XXX wget seems to have no way to limit download size for single file!
+// XXX temporary options since and wierd free.fr dns behavior with AAAA and A.
+// Added  -4 --no-check-certificate
+func doWget(url string, destFilename string) error {
+
+	fmt.Printf("doWget %s %s\n", url, destFilename)
+
+	cmd := "wget"
+	args := []string{
+		"-q",
+		"-c",
+		"-4", // XXX due to getting IPv6 ULAs and not IPv4
+		"--no-check-certificate",
+		"--tries=3",
+		"-O",
+		destFilename,
+		url,
+	}
+	stdoutStderr, err := wrap.Command(cmd, args...).CombinedOutput()
+	if err != nil {
+		log.Println("wget failed ", err)
+		log.Println("wget output ", string(stdoutStderr))
+		return err
+	}
+	fmt.Printf("wget done: output %s\n", string(stdoutStderr))
+	return nil
+}
+
 // Drona APIs for object Download
 
 func handleSyncOp(syncOp zedUpload.SyncOpType,
@@ -1039,7 +808,6 @@
 						err = nil
 					}
 		        }
-
 		}
 	}
 
@@ -1122,330 +890,4 @@
 	status.PendingAdd = false
 	status.State = types.DOWNLOADED
 	writeDownloaderStatus(status, statusFilename)
-}
-
-// helper functions
-
-func sanitizeDirs (baseDirname string, runDirname string) {
-
-	configDirname := baseDirname + "/config"
-	statusDirname := runDirname  + "/status"
-
-	if _, err := os.Stat(baseDirname); err != nil {
-
-		if err := os.MkdirAll(baseDirname, 0755); err != nil {
-			log.Fatal(err)
-		}
-	}
-
-	if _, err := os.Stat(runDirname); err != nil {
-
-		if err := os.MkdirAll(runDirname, 0755); err != nil {
-			log.Fatal(err)
-		}
-	}
-
-	if _, err := os.Stat(configDirname); err != nil {
-
-		if err := os.MkdirAll(configDirname, 0755); err != nil {
-			log.Fatal(err)
-		}
-	}
-<<<<<<< HEAD
-
-	if _, err := os.Stat(statusDirname); err != nil {
-
-		if err := os.MkdirAll(statusDirname, 0755); err != nil {
-=======
-	if _, err := os.Stat(imgCatalogDirname); err != nil {
-		if err := os.MkdirAll(imgCatalogDirname, 0700); err != nil {
->>>>>>> 6d31fb52
-			log.Fatal(err)
-		}
-	}
-}
-
-func urlToSafename(url string, sha string) string {
-
-	var safename string
-
-	if sha != "" {
-		safename = strings.Replace(url, "/", "_", -1) + "." + sha
-	} else {
-		names := strings.Split(url, "/")
-	        for _, name := range names {
-		    safename = name
-		}
-	}
-        return safename
-}
-
-func urlToFilename(url string) string {
-
-	var safename string
-
-	if (url != "") {
-		names := strings.Split(url, "/")
-		for _, name := range names {
-			safename = name
-		}
-	}
-
-        return safename
-}
-
-var globalConfig types.GlobalDownloadConfig
-var globalStatus types.GlobalDownloadStatus
-var globalStatusFilename string
-var imgCatalogDirname string
-
-func handleInit() {
-
-	runDirname  := "/var/run/downloader"
-	baseDirname := "/var/tmp/downloader"
-
-	configDirname := baseDirname + "/config"
-	statusDirname := runDirname  + "/status"
-
-	configFilename := configDirname + "/global"
-	statusFilename := statusDirname + "/global"
-
-	locDirname := "/var/tmp/zedmanager/downloads/"
-
-	globalStatusFilename = statusFilename
-
-	if _, err := os.Stat(statusDirname); err != nil {
-
-		if err := os.MkdirAll(statusDirname, 0700); err != nil {
-			log.Fatal(err)
-		}
-	}
-
-	if _, err := os.Stat(locDirname); err != nil {
-
-		if err := os.MkdirAll(locDirname, 0700); err != nil {
-			log.Fatal(err)
-		}
-	}
-
-	// Read GlobalDownloadConfig to find MaxSpace
-	// Then determine currently used space and remaining.
-	cb, err := ioutil.ReadFile(configFilename)
-	if err != nil {
-		log.Printf("%s for %s\n", err, configFilename)
-		log.Fatal(err)
-	}
-
-	if err := json.Unmarshal(cb, &globalConfig); err != nil {
-		log.Printf("%s GlobalDownloadConfig file: %s\n",
-			err, configFilename)
-		log.Fatal(err)
-	}
-
-	log.Printf("MaxSpace %d\n", globalConfig.MaxSpace)
-
-	globalStatus.UsedSpace = 0
-	globalStatus.ReservedSpace = 0
-	updateRemainingSpace()
-
-	// XXX how do we find out when verifier cleans up duplicates etc?
-	// We read /var/tmp/zedmanager/downloads/* and determine how much space
-	// is used. Place in GlobalDownloadStatus. Calculate remaining space.
-	totalUsed := sizeFromDir(locDirname)
-	globalStatus.UsedSpace = uint((totalUsed + 1023) / 1024)
-	updateRemainingSpace()
-}
-
-func sizeFromDir(dirname string) int64 {
-	var totalUsed int64 = 0
-	locations, err := ioutil.ReadDir(dirname)
-	if err != nil {
-		log.Fatal(err)
-	}
-	for _, location := range locations {
-		filename := dirname + "/" + location.Name()
-		fmt.Printf("Looking in %s\n", filename)
-		if location.IsDir() {
-			size := sizeFromDir(filename)
-			fmt.Printf("Dir %s size %d\n", filename, size)
-			totalUsed += size
-		} else {
-			fmt.Printf("File %s Size %d\n", filename, location.Size())
-			totalUsed += location.Size()
-		}
-	}
-	return totalUsed
-}
-
-func updateRemainingSpace() {
-
-	globalStatus.RemainingSpace = globalConfig.MaxSpace -
-		globalStatus.UsedSpace - globalStatus.ReservedSpace
-
-	log.Printf("RemaingSpace %d, maxspace %d, usedspace %d, reserved %d\n",
-	globalStatus.RemainingSpace, globalConfig.MaxSpace,
-	globalStatus.UsedSpace,	globalStatus.ReservedSpace)
-	// Create and write
-	writeGlobalStatus()
-}
-
-func writeGlobalStatus() {
-
-	sb, err := json.Marshal(globalStatus)
-	if err != nil {
-		log.Fatal(err, "json Marshal GlobalDownloadStatus")
-	}
-	// We assume a /var/run path hence we don't need to worry about
-	// partial writes/empty files due to a kernel crash.
-	if err = ioutil.WriteFile(globalStatusFilename, sb, 0644); err != nil {
-		log.Fatal(err, globalStatusFilename)
-	}
-}
-
-func writeDownloaderStatus(status *types.DownloaderStatus,
-	statusFilename string) {
-	b, err := json.Marshal(status)
-	if err != nil {
-		log.Fatal(err, "json Marshal DownloaderStatus")
-	}
-	// We assume a /var/run path hence we don't need to worry about
-	// partial writes/empty files due to a kernel crash.
-	err = ioutil.WriteFile(statusFilename, b, 0644)
-	if err != nil {
-		log.Fatal(err, statusFilename)
-	}
-}
-
-func writeDownloaderConfig(config *types.DownloaderConfig,
-	configFilename string) {
-
-	//log.Printf("Writing the config file %s\n", configFilename)
-	b, err := json.Marshal(config)
-	if err != nil {
-		log.Fatal(err, "json Marshal DownloaderStatus")
-	}
-	err = ioutil.WriteFile(configFilename, b, 0644)
-	if err != nil {
-		log.Fatal(err, configFilename)
-	}
-}
-
-func writeFile(sFilename string, dFilename string) {
-
-	log.Printf("Writing <%s> file to <%s>\n", sFilename, dFilename)
-
-<<<<<<< HEAD
-	if _, err := os.Stat(sFilename); err == nil {
-=======
-// XXX Should we set        --limit-rate=100k
-// XXX Can we safely try a continue?
-// XXX wget seems to have no way to limit download size for single file!
-// XXX temporary options since and wierd free.fr dns behavior with AAAA and A.
-// Added  -4 --no-check-certificate
-func doWget(url string, destFilename string) error {
-	fmt.Printf("doWget %s %s\n", url, destFilename)
-	cmd := "wget"
-	args := []string{
-		"-q",
-		"-c",
-		"-4", // XXX due to getting IPv6 ULAs and not IPv4
-		"--no-check-certificate",
-		"--tries=3",
-		"-O",
-		destFilename,
-		url,
-	}
-	stdoutStderr, err := wrap.Command(cmd, args...).CombinedOutput()
-	if err != nil {
-		log.Println("wget failed ", err)
-		log.Println("wget output ", string(stdoutStderr))
-		return err
-	}
-	fmt.Printf("wget done: output %s\n", string(stdoutStderr))
-	return nil
-}
->>>>>>> 6d31fb52
-
-		sb, err := ioutil.ReadFile(sFilename)
-		if err == nil {
-
-			if err = ioutil.WriteFile(dFilename, sb, 0644); err != nil {
-
-				log.Printf("Failed to write %s: err %s\n",
-					dFilename, err)
-			}
-		} else {
-			log.Printf("Failed to read %s: err %s\n",
-				sFilename)
-		}
-	} else {
-		log.Printf("Failed to stat %s: err %s\n",
-			sFilename, err)
-	}
-
-<<<<<<< HEAD
-}
-=======
-func doDelete(statusFilename string, status *types.DownloaderStatus) {
-	log.Printf("doDelete(%v) for %s\n",
-		status.Safename, status.DownloadURL)
-	destFilename := imgCatalogDirname + "/pending/" + status.Safename
-	if _, err := os.Stat(destFilename); err == nil {
-		// Remove file
-		if err := os.Remove(destFilename); err != nil {
-			log.Println(err)
-		}
-	}
-	status.State = types.INITIAL
-	// XXX Asymmetric; handleCreate reserved on RefCount 0. We unreserve
-	// going back to RefCount 0. FIXed
-	// Rounding errors can make it go negative if we don't check
-	if status.Size > globalStatus.UsedSpace {
-		globalStatus.UsedSpace = 0
-	} else {
-		globalStatus.UsedSpace -= status.Size
-	}
-	status.Size = 0
-	updateRemainingSpace()
-	writeDownloaderStatus(status, statusFilename)
-}
-
-func handleDelete(statusFilename string, statusArg interface{}) {
-	var status *types.DownloaderStatus
-
-	switch statusArg.(type) {
-	default:
-		log.Fatal("Can only handle DownloaderStatus")
-	case *types.DownloaderStatus:
-		status = statusArg.(*types.DownloaderStatus)
-	}
-	log.Printf("handleDelete(%v) for %s\n",
-		status.Safename, status.DownloadURL)
-
-	status.PendingDelete = true
-	writeDownloaderStatus(status, statusFilename)
-
-	globalStatus.ReservedSpace -= status.ReservedSpace
-	status.ReservedSpace = 0
-	// Rounding errors can make it go negative if we don't check
-	if status.Size > globalStatus.UsedSpace {
-		globalStatus.UsedSpace = 0
-	} else {
-		globalStatus.UsedSpace -= status.Size
-	}
-	status.Size = 0
-	updateRemainingSpace()
-	writeDownloaderStatus(status, statusFilename)
-
-	doDelete(statusFilename, status)
-
-	status.PendingDelete = false
-	writeDownloaderStatus(status, statusFilename)
-
-	// Write out what we modified to DownloaderStatus aka delete
-	if err := os.Remove(statusFilename); err != nil {
-		log.Println(err)
-	}
-	log.Printf("handleDelete done for %s\n", status.DownloadURL)
-}
->>>>>>> 6d31fb52
+}