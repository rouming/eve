package main

import (
	"bytes"
	"errors"
	"fmt"
	"github.com/golang/protobuf/proto"
	"github.com/golang/protobuf/ptypes"
	"github.com/shirou/gopsutil/cpu"
	"github.com/shirou/gopsutil/disk"
	"github.com/shirou/gopsutil/host"
	"github.com/shirou/gopsutil/mem"
	psutilnet "github.com/shirou/gopsutil/net"
	"github.com/zededa/api/zmet"
	"github.com/zededa/go-provision/hardware"
	"github.com/zededa/go-provision/types"
	"log"
	"net"
	"net/http"
	"os/exec"
	"regexp"
	"strconv"
	"strings"
	"time"
)

<<<<<<< HEAD
const (
	compatibleFile = "/proc/device-tree/compatible"
)

// Remember the set of names of the disks and partitions
var savedDisks []string

// Also report usage for these paths
var reportPaths = []string{"/", "/config", "/persist"}

=======
>>>>>>> 5a82100e
func publishMetrics(iteration int) {
	cpuStorageStat := ExecuteXentopCmd()
	PublishMetricsToZedCloud(cpuStorageStat, iteration)
}

// XXX should the timers be randomized to avoid self-synchronization across
// potentially lots of devices?
func metricsTimerTask() {
	iteration := 0
	log.Println("starting report metrics timer task")
	publishMetrics(iteration)
	ticker := time.NewTicker(time.Second * 60)
	for range ticker.C {
		iteration += 1
		publishMetrics(iteration)
	}
}

func ExecuteXlInfoCmd() map[string]string {
	xlCmd := exec.Command("xl", "info")
	stdout, err := xlCmd.Output()
	if err != nil {
		log.Println(err.Error())
	}
	xlInfo := fmt.Sprintf("%s", stdout)
	splitXlInfo := strings.Split(xlInfo, "\n")

	dict := make(map[string]string, len(splitXlInfo)-1)
	for _, str := range splitXlInfo {
		res := strings.SplitN(str, ":", 2)
		if len(res) == 2 {
			dict[strings.TrimSpace(res[0])] = strings.TrimSpace(res[1])
		}
	}
	return dict
}

//Returns boolean depending upon the existence of domain
func verifyDomainExists(domainId int) bool {
	cmd := exec.Command("xl", "list", strconv.Itoa(domainId))
	_, err := cmd.Output()
	if err != nil {
		log.Println(err.Error())
		return false
	} else {
		return true
	}
}

// Key is UUID
var domainStatus map[string]types.DomainStatus

// Key is DomainName; value is arrive of interfacenames
var appInterfaceAndNameList map[string][]string

func handleDomainStatusModify(ctxArg interface{}, statusFilename string,
	statusArg interface{}) {
	status := statusArg.(*types.DomainStatus)
	key := status.UUIDandVersion.UUID.String()
	log.Printf("handleDomainStatusModify for %s\n", key)
	// Ignore if any Pending* flag is set
	if status.PendingAdd || status.PendingModify || status.PendingDelete {
		log.Printf("handleDomainstatusModify skipped due to Pending* for %s\n",
			key)
		return
	}
	if domainStatus == nil {
		fmt.Printf("create Domain map\n")
		domainStatus = make(map[string]types.DomainStatus)
	}
	domainStatus[key] = *status
	if appInterfaceAndNameList == nil {
		appInterfaceAndNameList = make(map[string][]string)
	}
	var interfaceList []string
	for _, vif := range status.VifList {
		interfaceList = append(interfaceList, vif.Bridge)
	}
	appInterfaceAndNameList[status.DomainName] = interfaceList
	log.Printf("handleDomainStatusModidy appIntf %s %v\n", status.DomainName, interfaceList)
	log.Printf("handleDomainStatusModify done for %s\n", key)
}

func handleDomainStatusDelete(ctxArg interface{}, statusFilename string) {
	log.Printf("handleDomainStatusDelete for %s\n", statusFilename)
	key := statusFilename
	if m, ok := domainStatus[key]; !ok {
		log.Printf("handleDomainStatusDelete for %s - not found\n",
			key)
	} else {
		if _, ok := appInterfaceAndNameList[m.DomainName]; ok {
			fmt.Printf("appInterfaceAndnameList for %v\n", m.DomainName)
			delete(appInterfaceAndNameList, m.DomainName)
		}
		fmt.Printf("Domain map delete for %v\n", key)
		delete(domainStatus, key)
	}
	log.Printf("handleDomainStatusDelete done for %s\n",
		statusFilename)
}

func ReadAppInterfaceName(domainName string) []string {
	return appInterfaceAndNameList[domainName]
}

func LookupDomainStatus(domainName string) *types.DomainStatus {
	for _, ds := range domainStatus {
		if strings.Compare(ds.DomainName, domainName) == 0 {
			return &ds
		}
	}
	return nil
}

func LookupDomainStatusUUID(uuid string) *types.DomainStatus {
	for _, ds := range domainStatus {
		if strings.Compare(ds.UUIDandVersion.UUID.String(), uuid) == 0 {
			return &ds
		}
	}
	return nil
}

// XXX can we use libxenstat? /usr/local/lib/libxenstat.so on hikey
func ExecuteXentopCmd() [][]string {
	var cpuStorageStat [][]string

	count := 0
	counter := 0
	arg1 := "xentop"
	arg2 := "-b"
	arg3 := "-d"
	arg4 := "1"
	arg5 := "-i"
	arg6 := "2"
	arg7 := "-f"

	cmd := exec.Command(arg1, arg2, arg3, arg4, arg5, arg6, arg7)
	stdout, err := cmd.Output()
	if err != nil {
		println(err.Error())
		return [][]string{}
	}

	xentopInfo := fmt.Sprintf("%s", stdout)

	splitXentopInfo := strings.Split(xentopInfo, "\n")

	splitXentopInfoLength := len(splitXentopInfo)
	var i int
	var start int

	for i = 0; i < splitXentopInfoLength; i++ {

		str := fmt.Sprintf(splitXentopInfo[i])
		re := regexp.MustCompile(" ")

		spaceRemovedsplitXentopInfo := re.ReplaceAllLiteralString(splitXentopInfo[i], "")
		matched, err := regexp.MatchString("NAMESTATECPU.*", spaceRemovedsplitXentopInfo)

		if matched {

			count++
			fmt.Sprintf("string matched: ", str)
			if count == 2 {

				start = i
				fmt.Sprintf("value of i: ", start)
			}

		} else {
			fmt.Sprintf("string not matched", err)
		}
	}

	length := splitXentopInfoLength - 1 - start
	finalOutput := make([][]string, length)

	for j := start; j < splitXentopInfoLength-1; j++ {

		str := fmt.Sprintf(splitXentopInfo[j])
		splitOutput := regexp.MustCompile(" ")
		finalOutput[j-start] = splitOutput.Split(str, -1)
	}

	cpuStorageStat = make([][]string, length)

	for i := range cpuStorageStat {
		cpuStorageStat[i] = make([]string, 20)
	}

	for f := 0; f < length; f++ {

		for out := 0; out < len(finalOutput[f]); out++ {

			matched, err := regexp.MatchString("[A-Za-z0-9]+", finalOutput[f][out])
			fmt.Sprint(err)
			if matched {

				if finalOutput[f][out] == "no" {

				} else if finalOutput[f][out] == "limit" {
					counter++
					cpuStorageStat[f][counter] = "no limit"
				} else {
					counter++
					cpuStorageStat[f][counter] = finalOutput[f][out]
				}
			} else {

				fmt.Sprintf("space: ", finalOutput[f][counter])
			}
		}
		counter = 0
	}
	return cpuStorageStat
}

func PublishMetricsToZedCloud(cpuStorageStat [][]string, iteration int) {

	var ReportMetrics = &zmet.ZMetricMsg{}

	ReportDeviceMetric := new(zmet.DeviceMetric)
	ReportDeviceMetric.Memory = new(zmet.MemoryMetric)
	ReportDeviceMetric.Compute = new(zmet.DevCpuMetric)

	ReportMetrics.DevID = *proto.String(deviceId)
	ReportZmetric := new(zmet.ZmetricTypes)
	*ReportZmetric = zmet.ZmetricTypes_ZmDevice

	ReportMetrics.AtTimeStamp = ptypes.TimestampNow()

	// Handle xentop failing above
	if len(cpuStorageStat) == 0 {
		log.Printf("No xentop? metrics: %s\n", ReportMetrics)
		SendMetricsProtobufStrThroughHttp(ReportMetrics, iteration)
		return
	}

	cpus, err := cpu.Info()
	ncpus := 1
	if err != nil {
		fmt.Printf("cpu: %s\n", err)
	} else {
		fmt.Printf("got %d cpus\n", len(cpus))
		ncpus = len(cpus)
	}
	// XXX
	fmt.Printf("found ncpus %d\n", ncpus)

	countApp := 0
	ReportMetrics.Am = make([]*zmet.AppMetric, len(cpuStorageStat)-2)
	for arr := 1; arr < len(cpuStorageStat); arr++ {
		if strings.Contains(cpuStorageStat[arr][1], "Domain-0") {
			cpuTime, _ := strconv.ParseUint(cpuStorageStat[arr][3], 10, 0)
			// XXX fixme need correct value
			ReportDeviceMetric.Compute.CpuTotal = *proto.Uint64(uint64(cpuTime))
			// XXX fixme need correct value
			ReportDeviceMetric.Compute.UpTime = *proto.Uint64(uint64(cpuTime))
			// XXX fixme need correct value
			BootTime := time.Now()
			bootTime, _ := ptypes.TimestampProto(BootTime)
			ReportDeviceMetric.Compute.BootTime = bootTime

			// Memory related info for dom0
			ram, err := mem.VirtualMemory()
			if err != nil {
				log.Println(err)
			} else {
				ReportDeviceMetric.Memory.UsedMem = uint32(ram.Used)
				ReportDeviceMetric.Memory.AvailMem = uint32(ram.Available)
				ReportDeviceMetric.Memory.UsedPercentage = ram.UsedPercent
				ReportDeviceMetric.Memory.AvailPercentage = (100.0 - (ram.UsedPercent))
			}
			//find network related info...
			network, err := psutilnet.IOCounters(true)
			if err != nil {
				log.Println(err)
			} else {
				// Only report stats for the uplinks plus dbo1x0
				// Latter will move to a system app when we disaggregate
				// Build list of uplinks + dbo1x0
				countDeviceInterfaces := 0
				reportNames := func() []string {
					var names []string
					names = append(names, "dbo1x0")
					for _, uplink := range deviceNetworkStatus.UplinkStatus {
						names = append(names, uplink.IfName)
					}
					return names
				}
				ifNames := reportNames()

				countNoOfInterfaceToReport := 0
				for _, ifName := range ifNames {
					for _, networkInfo := range network {
						if ifName == networkInfo.Name {
							countNoOfInterfaceToReport++
						}
					}
				}
				ReportDeviceMetric.Network = make([]*zmet.NetworkMetric, countNoOfInterfaceToReport)

				for _, ifName := range ifNames {
					var ni *psutilnet.IOCountersStat
					for _, networkInfo := range network {
						if (ifName == networkInfo.Name) && (countDeviceInterfaces < countNoOfInterfaceToReport) {
							ni = &networkInfo
							break
						}
					}
					if ni == nil {
						continue
					}
					networkDetails := new(zmet.NetworkMetric)
					networkDetails.IName = ni.Name
					networkDetails.TxPkts = ni.PacketsSent
					networkDetails.RxPkts = ni.PacketsRecv
					networkDetails.TxBytes = ni.BytesSent
					networkDetails.RxBytes = ni.BytesRecv
					networkDetails.TxDrops = ni.Dropout
					networkDetails.RxDrops = ni.Dropin
					networkDetails.TxErrors = ni.Errout
					networkDetails.RxErrors = ni.Errin
					if networkDetails != nil {
						ReportDeviceMetric.Network[countDeviceInterfaces] = networkDetails
						countDeviceInterfaces++
					}
				}
				if debug {
					log.Println("network metrics: ",
						ReportDeviceMetric.Network)
				}
			}
			// XXX add zedcloudMetric; XXX need to record fail/success per intf
			// XXX add file with zedcloudmetric fail(intf), pass(intf), get(intf)
			// and init (or have get return empty if intf doesn't exist?)

			// Add DiskMetric
			// XXX should we get a new list of disks each time?
			// XXX can we use part, err = disk.Partitions(false)
			// and then p.MountPoint for the usage?
			for _, d := range savedDisks {
				size := partitionSize(d)
				if debug {
					fmt.Printf("Disk/partition %s size %d\n",
						d, size)
				}
				metric := zmet.DiskMetric{Disk: d, Total: size}
				stat, err := disk.IOCounters(d)
				if err == nil {
					metric.ReadBytes = stat[d].ReadBytes / mbyte
					metric.WriteBytes = stat[d].WriteBytes / mbyte
					metric.ReadCount = stat[d].ReadCount
					metric.WriteCount = stat[d].WriteCount
				}
				// XXX do we have a mountpath? Combine with paths below if same?
				ReportDeviceMetric.Disk = append(ReportDeviceMetric.Disk, &metric)
			}
			for _, path := range reportPaths {
				u, err := disk.Usage(path)
				if err != nil {
					fmt.Printf("disk.Usage: %s\n", err)
					continue
				}
				fmt.Printf("Path %s total %d used %d free %d\n",
					path, u.Total, u.Used, u.Free)
				metric := zmet.DiskMetric{MountPath: path,
					Total: u.Total,
					Used:  u.Used,
					Free:  u.Free,
				}
				ReportDeviceMetric.Disk = append(ReportDeviceMetric.Disk, &metric)
			}
			ReportMetrics.MetricContent = new(zmet.ZMetricMsg_Dm)
			if x, ok := ReportMetrics.GetMetricContent().(*zmet.ZMetricMsg_Dm); ok {
				x.Dm = ReportDeviceMetric
			}
		} else {

			if len(cpuStorageStat) > 2 {
				ReportAppMetric := new(zmet.AppMetric)
				ReportAppMetric.Cpu = new(zmet.AppCpuMetric)
				ReportAppMetric.Memory = new(zmet.MemoryMetric)

				domainName := cpuStorageStat[arr][1]
				ds := LookupDomainStatus(domainName)
				if ds == nil {
					log.Printf("Did not find status for domainName %s\n",
						domainName)
					// XXX note that it is included in the
					// stats without a name and uuid
				} else {
					ReportAppMetric.AppName = ds.DisplayName
					ReportAppMetric.AppID = ds.UUIDandVersion.UUID.String()
				}

				appCpuTotal, _ := strconv.ParseUint(cpuStorageStat[arr][3], 10, 0)
				ReportAppMetric.Cpu.CpuTotal = *proto.Uint32(uint32(appCpuTotal))
				if (ds.BootTime).IsZero() {
					// If never booted
					log.Println("BootTime is empty")
				} else {
					bootTime, _ := ptypes.TimestampProto(ds.BootTime)
					ReportAppMetric.Cpu.BootTime = bootTime
				}
				appCpuUsedInPercent, _ := strconv.ParseFloat(cpuStorageStat[arr][4], 10)
				ReportAppMetric.Cpu.CpuPercentage = *proto.Float64(float64(appCpuUsedInPercent))

				totalAppMemory, _ := strconv.ParseUint(cpuStorageStat[arr][5], 10, 0)
				usedAppMemoryPercent, _ := strconv.ParseFloat(cpuStorageStat[arr][6], 10)
				usedMemory := (float64(totalAppMemory) * (usedAppMemoryPercent)) / 100
				availableMemory := float64(totalAppMemory) - usedMemory
				availableAppMemoryPercent := 100 - usedAppMemoryPercent

				ReportAppMetric.Memory.UsedMem = uint32(usedMemory)
				ReportAppMetric.Memory.AvailMem = uint32(availableMemory)
				ReportAppMetric.Memory.UsedPercentage = float64(usedAppMemoryPercent)
				ReportAppMetric.Memory.AvailPercentage = float64(availableAppMemoryPercent)

				appInterfaceList := ReadAppInterfaceName(strings.TrimSpace(cpuStorageStat[arr][1]))
				network, err := psutilnet.IOCounters(true)
				if err != nil {
					log.Println(err)
				} else if len(appInterfaceList) != 0 {
					ReportAppMetric.Network = make([]*zmet.NetworkMetric, len(appInterfaceList))
					for index, ifName := range appInterfaceList {
						var ni *psutilnet.IOCountersStat
						for _, networkInfo := range network {
							if ifName == networkInfo.Name {
								ni = &networkInfo
								break
							}
						}
						if ni == nil {
							continue
						}
						networkDetails := new(zmet.NetworkMetric)
						networkDetails.IName = ni.Name
						// Note that the packets received on bu* and bo* where sent
						// by the domU and vice versa, hence we swap here
						networkDetails.TxPkts = ni.PacketsRecv
						networkDetails.RxPkts = ni.PacketsSent
						networkDetails.TxBytes = ni.BytesRecv
						networkDetails.RxBytes = ni.BytesSent
						networkDetails.TxDrops = ni.Dropin
						networkDetails.RxDrops = ni.Dropout
						networkDetails.TxErrors = ni.Errin
						networkDetails.RxErrors = ni.Errout

						ReportAppMetric.Network[index] = networkDetails

					}
				}
				ReportMetrics.Am[countApp] = ReportAppMetric
				if debug {
					log.Println("metrics per app is: ",
						ReportMetrics.Am[countApp])
				}
				countApp++
			}

		}
	}

	if debug {
		log.Printf("PublishMetricsToZedCloud sending %s\n",
			ReportMetrics)
	}
	SendMetricsProtobufStrThroughHttp(ReportMetrics, iteration)
}

<<<<<<< HEAD
const mbyte = 1024 * 1024

func PublishDeviceInfoToZedCloud(baseOsStatus map[string]types.BaseOsStatus, iteration int) {
=======
// This function is called per change, hence needs to try over all uplinks
// send report on each uplink.
func PublishDeviceInfoToZedCloud(baseOsStatus map[string]types.BaseOsStatus,
	aa *types.AssignableAdapters) {
>>>>>>> 5a82100e

	var ReportInfo = &zmet.ZInfoMsg{}

	deviceType := new(zmet.ZInfoTypes)
	*deviceType = zmet.ZInfoTypes_ZiDevice
	ReportInfo.Ztype = *deviceType
	ReportInfo.DevId = *proto.String(deviceId)

	ReportDeviceInfo := new(zmet.ZInfoDevice)

	var machineArch string
	machineCmd := exec.Command("uname", "-m")
	stdout, err := machineCmd.Output()
	if err != nil {
		log.Println(err.Error())
	} else {
		machineArch = fmt.Sprintf("%s", stdout)
		ReportDeviceInfo.MachineArch = *proto.String(strings.TrimSpace(machineArch))
	}

	cpuCmd := exec.Command("uname", "-p")
	stdout, err = cpuCmd.Output()
	if err != nil {
		log.Println(err.Error())
	} else {
		cpuArch := fmt.Sprintf("%s", stdout)
		ReportDeviceInfo.CpuArch = *proto.String(strings.TrimSpace(cpuArch))
	}

	platformCmd := exec.Command("uname", "-p")
	stdout, err = platformCmd.Output()
	if err != nil {
		log.Println(err.Error())
	} else {
		platform := fmt.Sprintf("%s", stdout)
		ReportDeviceInfo.Platform = *proto.String(strings.TrimSpace(platform))
	}

	dict := ExecuteXlInfoCmd()
	ncpus, err := strconv.ParseUint(dict["nr_cpus"], 10, 32)
	if err != nil {
		log.Println("error while converting ncpus to int: ", err)
	} else {
		ReportDeviceInfo.Ncpu = *proto.Uint32(uint32(ncpus))
	}
	totalMemory, _ := strconv.ParseUint(dict["total_memory"], 10, 64)
	ReportDeviceInfo.Memory = *proto.Uint64(uint64(totalMemory))

	d, err := disk.Usage("/")
	if err != nil {
		log.Println(err)
	} else {
		ReportDeviceInfo.Storage = *proto.Uint64(uint64(d.Total / mbyte))
	}
	// Find all disks and partitions
	disks := findDisksPartitions()
	savedDisks = disks // Save for stats
	var storageList []zmet.ZInfoStorage

	for _, disk := range disks {
		size := partitionSize(disk)
		if debug {
			fmt.Printf("Disk/partition %s size %d\n", disk, size)
		}
		storageList = append(storageList,
			zmet.ZInfoStorage{Device: disk, Total: size})
	}
	for _, path := range reportPaths {
		u, err := disk.Usage(path)
		if err != nil {
			fmt.Printf("disk.Usage: %s\n", err)
			continue
		}
		
		if debug {
			fmt.Printf("Path %s total %d used %d free %d\n",
				path, u.Total, u.Used, u.Free)
		}
		storageList = append(storageList,
			zmet.ZInfoStorage{MountPath: path, Total: u.Total})
	}
	fmt.Printf("Have %d elements for StorageList\n", len(storageList))
	ReportDeviceInfo.StorageList = make([]*zmet.ZInfoStorage,
		len(storageList))

	for i, sl := range storageList {
		ReportDeviceInfo.StorageList[i] = &sl
	}

	ReportDeviceManufacturerInfo := new(zmet.ZInfoManufacturer)
	if strings.Contains(machineArch, "x86") {
		productManufacturer, productName, productVersion, productSerial, productUuid := hardware.GetDeviceManufacturerInfo()
		ReportDeviceManufacturerInfo.Manufacturer = *proto.String(strings.TrimSpace(productManufacturer))
		ReportDeviceManufacturerInfo.ProductName = *proto.String(strings.TrimSpace(productName))
		ReportDeviceManufacturerInfo.Version = *proto.String(strings.TrimSpace(productVersion))
		ReportDeviceManufacturerInfo.SerialNumber = *proto.String(strings.TrimSpace(productSerial))
		ReportDeviceManufacturerInfo.UUID = *proto.String(strings.TrimSpace(productUuid))

		biosVendor, biosVersion, biosReleaseDate := hardware.GetDeviceBios()
		ReportDeviceManufacturerInfo.BiosVendor = *proto.String(strings.TrimSpace(biosVendor))
		ReportDeviceManufacturerInfo.BiosVersion = *proto.String(strings.TrimSpace(biosVersion))
		ReportDeviceManufacturerInfo.BiosReleaseDate = *proto.String(strings.TrimSpace(biosReleaseDate))
	}
	compatible := hardware.GetCompatible()
	ReportDeviceManufacturerInfo.Compatible = *proto.String(compatible)
	ReportDeviceInfo.Minfo = ReportDeviceManufacturerInfo
	ReportDeviceSoftwareInfo := new(zmet.ZInfoSW)
	systemHost, err := host.Info()
	if err != nil {
		log.Println(err)
	} else {
		//XXX for now we are filling kernel version...
		ReportDeviceSoftwareInfo.SwVersion = systemHost.KernelVersion
	}
	ReportDeviceSoftwareInfo.SwHash = *proto.String(" ")
	ReportDeviceInfo.Software = ReportDeviceSoftwareInfo

	// Report BaseOs Status
	ReportDeviceInfo.SoftwareList = make([]*zmet.ZInfoSW, len(baseOsStatus))
	var idx int = 0
	for _, value := range baseOsStatus {
		ReportDeviceSoftwareInfo := new(zmet.ZInfoSW)
		ReportDeviceSoftwareInfo.SwVersion = value.BaseOsVersion
		ReportDeviceSoftwareInfo.SwHash = value.ConfigSha256
		ReportDeviceSoftwareInfo.State = zmet.ZSwState(value.State)
		ReportDeviceSoftwareInfo.Activated = value.Activated
		ReportDeviceInfo.SoftwareList[idx] = ReportDeviceSoftwareInfo
		idx++
	}

	// Read interface name from library and match it with uplink name from
	// global status. Only report the uplinks.
	interfaces, _ := psutilnet.Interfaces()
	ReportDeviceInfo.Network = make([]*zmet.ZInfoNetwork,
		len(deviceNetworkStatus.UplinkStatus))
	for index, uplink := range deviceNetworkStatus.UplinkStatus {
		for _, interfaceDetail := range interfaces {
			if uplink.IfName == interfaceDetail.Name {
				// XXX need alpine wwan and wlan lease file
				// (not in container) and parse it
				// XXX Does udhcpc have such a file??
				// Or install /usr/share/udhcpc/default.script
				// to get the data?
				ReportDeviceNetworkInfo := new(zmet.ZInfoNetwork)
				ReportDeviceNetworkInfo.IPAddrs = make([]string, len(interfaceDetail.Addrs))
				for index, ip := range interfaceDetail.Addrs {
					// For compatibility we put he first in the deprecated singleton
					// XXX do we need net.InterfaceAddr?
					fmt.Printf("Intf %s addr/N %v\n",
						interfaceDetail.Name,
						ip)
					// XXX Note CIDR notation with /N
					if index == 0 {
						ReportDeviceNetworkInfo.IPAddr = *proto.String(ip.Addr)
					}
					ReportDeviceNetworkInfo.IPAddrs[index] = *proto.String(ip.Addr)
				}

				ReportDeviceNetworkInfo.MacAddr = *proto.String(interfaceDetail.HardwareAddr)
				ReportDeviceNetworkInfo.DevName = *proto.String(interfaceDetail.Name)
				ReportDeviceInfo.Network[index] = ReportDeviceNetworkInfo
				// XXX fill in defaultRouters from dhcp
				// XXX or from ip route:
				// ip route show dev wlp59s0 exact 0.0.0.0/0
				// XXX fill in ZInfoDNS dns
				// XXX Can't read per-interface file
			}
		}
	}
<<<<<<< HEAD
	// Fill in global ZInfoDNS dns from /etc/resolv.conf
	// Note that "domain" is returned in search.
	// XXX DNSdomain not filled in
	dc := dnsReadConfig("/etc/resolv.conf")
	fmt.Printf("resolv.conf servers %v\n", dc.servers)
	fmt.Printf("resolv.conf search %v\n", dc.search)
	ReportDeviceInfo.Dns = new(zmet.ZInfoDNS)
	ReportDeviceInfo.Dns.DNSservers = dc.servers
	ReportDeviceInfo.Dns.DNSsearch = dc.search
=======
	// Report AssignableAdapters
	ReportDeviceInfo.AssignableAdapters = make([]*zmet.ZioBundle, len(aa.IoBundleList))
	for i, b := range aa.IoBundleList {
		reportAA := new(zmet.ZioBundle)
		reportAA.Type = zmet.ZioType(b.Type)
		reportAA.Name = b.Name
		reportAA.Members = b.Members
		reportAA.UsedByUUID = b.UsedByUUID // XXX or get from DomainStatus?
		ReportDeviceInfo.AssignableAdapters[i] = reportAA
	}
>>>>>>> 5a82100e

	ReportInfo.InfoContent = new(zmet.ZInfoMsg_Dinfo)
	if x, ok := ReportInfo.GetInfoContent().(*zmet.ZInfoMsg_Dinfo); ok {
		x.Dinfo = ReportDeviceInfo
	}

	fmt.Printf("PublishDeviceInfoToZedCloud sending %v\n", ReportInfo)

	err = SendInfoProtobufStrThroughHttp(ReportInfo)
	if err != nil {
		// XXX reschedule doing this again later somehow
		log.Printf("PublishDeviceInfoToZedCloud: %s\n", err)
	}
}

// This function is called per change, hence needs to try over all uplinks
// send report on each uplink.
// When aiStatus is nil it means a delete and we send a message
// containing only the UUID to inform zedcloud about the delete.
func PublishAppInfoToZedCloud(uuid string, aiStatus *types.AppInstanceStatus,
	iteration int) {
	fmt.Printf("PublishAppInfoToZedCloud uuid %s\n", uuid)
	var ReportInfo = &zmet.ZInfoMsg{}

	appType := new(zmet.ZInfoTypes)
	*appType = zmet.ZInfoTypes_ZiApp
	ReportInfo.Ztype = *appType
	ReportInfo.DevId = *proto.String(deviceId)

	ReportAppInfo := new(zmet.ZInfoApp)

	ReportAppInfo.AppID = uuid
	ReportAppInfo.SystemApp = false
	if aiStatus != nil {
		ReportAppInfo.AppName = aiStatus.DisplayName
		ds := LookupDomainStatusUUID(uuid)
		if ds == nil {
			log.Printf("Did not find DomainStaus for UUID %s\n",
				uuid)
		} else {
			ReportAppInfo.Activated = aiStatus.Activated && verifyDomainExists(ds.DomainId)
		}

		ReportAppInfo.Error = aiStatus.Error
		if (aiStatus.ErrorTime).IsZero() {
			log.Println("ErrorTime is empty...so do not fill it")
		} else {
			errTime, _ := ptypes.TimestampProto(aiStatus.ErrorTime)
			ReportAppInfo.ErrorTime = errTime
		}

		if len(aiStatus.StorageStatusList) == 0 {
			log.Printf("storage status detail is empty so ignoring")
		} else {
			ReportAppInfo.SoftwareList = make([]*zmet.ZInfoSW, len(aiStatus.StorageStatusList))
			for idx, sc := range aiStatus.StorageStatusList {
				ReportSoftwareInfo := new(zmet.ZInfoSW)
				ReportSoftwareInfo.SwVersion = aiStatus.UUIDandVersion.Version
				ReportSoftwareInfo.SwHash = sc.ImageSha256
				ReportSoftwareInfo.State = zmet.ZSwState(sc.State)
				ReportSoftwareInfo.Target = sc.Target
				if ds != nil {
					for _, disk := range ds.DiskStatusList {
						if disk.ImageSha256 == sc.ImageSha256 {
							ReportSoftwareInfo.Vdev = disk.Vdev
							break
						}
					}
				}

				ReportAppInfo.SoftwareList[idx] = ReportSoftwareInfo
			}
		}
	}
	ReportInfo.InfoContent = new(zmet.ZInfoMsg_Ainfo)
	if x, ok := ReportInfo.GetInfoContent().(*zmet.ZInfoMsg_Ainfo); ok {
		x.Ainfo = ReportAppInfo
	}

	fmt.Printf("PublishAppInfoToZedCloud sending %v\n", ReportInfo)

	err := SendInfoProtobufStrThroughHttp(ReportInfo)
	if err != nil {
		// XXX reschedule doing this again later somehow
		log.Printf("PublishDeviceInfoToZedCloud: %s\n", err)
	}
}

// This function is called per change, hence needs to try over all uplinks
// send report on each uplink.
// For each uplink we try different source IPs until we find a working one.
func SendInfoProtobufStrThroughHttp(ReportInfo *zmet.ZInfoMsg) error {

	data, err := proto.Marshal(ReportInfo)
	if err != nil {
		log.Fatal("SendInfoProtobufStr proto marshaling error: ", err)
	}

	for i, uplink := range deviceNetworkStatus.UplinkStatus {
		intf := uplink.IfName
		addrCount := types.CountLocalAddrAny(deviceNetworkStatus, intf)
		if debug {
			log.Printf("Connecting to %s using intf %s i %d #sources %d\n",
				statusUrl, intf, i, addrCount)
		}

		for retryCount := 0; retryCount < addrCount; retryCount += 1 {
			localAddr, err := types.GetLocalAddrAny(deviceNetworkStatus,
				retryCount, intf)
			if err != nil {
				log.Fatal(err)
			}
			localTCPAddr := net.TCPAddr{IP: localAddr}
			if debug {
				fmt.Printf("Connecting to %s using intf %s source %v\n",
					statusUrl, intf, localTCPAddr)
			}
			d := net.Dialer{LocalAddr: &localTCPAddr}
			transport := &http.Transport{
				TLSClientConfig: tlsConfig,
				Dial:            d.Dial,
			}
			client := &http.Client{Transport: transport}

			resp, err := client.Post("https://"+statusUrl,
				"application/x-proto-binary",
				bytes.NewBuffer(data))
			if err != nil {
				fmt.Println(err)
				continue
			}
			defer resp.Body.Close()
			connState := resp.TLS
			if connState == nil {
				log.Println("no TLS connection state")
				continue
			}

			if connState.OCSPResponse == nil ||
				!stapledCheck(connState) {
				if connState.OCSPResponse == nil {
					log.Printf("no OCSP response for %s\n",
						configUrl)
				} else {
					log.Printf("OCSP stapled check failed for %s\n",
						configUrl)
				}
				//XXX OSCP is not implemented in cloud side so
				// commenting out it for now. Should be:
				// continue
			}

			switch resp.StatusCode {
			case http.StatusOK:
				if debug {
					fmt.Printf("SendInfoProtobufStrThroughHttp to %s using intf %s source %v StatusOK\n",
						statusUrl, intf, localTCPAddr)
				}
				return nil
			default:
				fmt.Printf("SendInfoProtobufStrThroughHttp to %s using intf %s source %v statuscode %d %s\n",
					statusUrl, intf, localTCPAddr,
					resp.StatusCode, http.StatusText(resp.StatusCode))
				if debug {
					fmt.Printf("received response %v\n",
						resp)
				}
			}
		}
		log.Printf("All attempts to connect to %s using intf %s failed\n",
			statusUrl, intf)
	}
	errStr := fmt.Sprintf("All attempts to connect to %s failed\n", statusUrl)
	log.Printf(errStr)
	return errors.New(errStr)
}

// Each iteration we try a different uplink. For each uplink we try all
// its local IP addresses until we get a success.
func SendMetricsProtobufStrThroughHttp(ReportMetrics *zmet.ZMetricMsg,
	iteration int) {
	data, err := proto.Marshal(ReportMetrics)
	if err != nil {
		log.Fatal("SendInfoProtobufStr proto marshaling error: ", err)
	}

	intf, err := types.GetUplinkAny(deviceNetworkStatus, iteration)
	if err != nil {
		log.Printf("SendMetricsProtobufStrThroughHttp: %s\n", err)
		return
	}
	addrCount := types.CountLocalAddrAny(deviceNetworkStatus, intf)
	if debug {
		log.Printf("Connecting to %s using intf %s interation %d #sources %d\n",
			metricsUrl, intf, iteration, addrCount)
	}
	for retryCount := 0; retryCount < addrCount; retryCount += 1 {
		localAddr, err := types.GetLocalAddrAny(deviceNetworkStatus,
			retryCount, intf)
		if err != nil {
			log.Fatal(err)
		}
		localTCPAddr := net.TCPAddr{IP: localAddr}
		if debug {
			fmt.Printf("Connecting to %s using intf %s source %v\n",
				metricsUrl, intf, localTCPAddr)
		}
		d := net.Dialer{LocalAddr: &localTCPAddr}
		transport := &http.Transport{
			TLSClientConfig: tlsConfig,
			Dial:            d.Dial,
		}
		client := &http.Client{Transport: transport}

		resp, err := client.Post("https://"+metricsUrl,
			"application/x-proto-binary", bytes.NewBuffer(data))
		if err != nil {
			fmt.Println(err)
			continue
		}
		defer resp.Body.Close()
		connState := resp.TLS
		if connState == nil {
			log.Println("no TLS connection state")
			continue
		}

		if connState.OCSPResponse == nil ||
			!stapledCheck(connState) {
			if connState.OCSPResponse == nil {
				log.Printf("no OCSP response for %s\n",
					metricsUrl)
			} else {
				log.Printf("OCSP stapled check failed for %s\n",
					metricsUrl)
			}
			//XXX OSCP is not implemented in cloud side so
			// commenting out it for now. Should be:
			// continue
		}
		switch resp.StatusCode {
		case http.StatusOK:
			if debug {
				fmt.Printf("SendMetricsProtobufStrThroughHttp to %s using intf %s source %v StatusOK\n",
					metricsUrl, intf, localTCPAddr)
			}
			return
		default:
			fmt.Printf("SendMetricsProtobufStrThroughHttp to %s using intf %s source %v  statuscode %d %s\n",
				metricsUrl, intf, localTCPAddr,
				resp.StatusCode,
				http.StatusText(resp.StatusCode))
			if debug {
				fmt.Printf("received response %v\n", resp)
			}
		}
	}
	log.Printf("All attempts to connect to %s using intf %s failed\n",
		metricsUrl, intf)
}

// Return an array of names like "sda", "sdb1"
func findDisksPartitions() []string {
	out, err := exec.Command("lsblk", "-nlo", "NAME").Output()
	if err != nil {
		log.Println(err)
		return nil
	}
	res := strings.Split(string(out), "\n")
	// Remove part after last CR
	// XXX
	fmt.Printf("Got %d diskparts: %v\n", len(res), res)
	res = res[:len(res)-1]
	fmt.Printf("Returning %d diskparts: %v\n", len(res), res)
	return res
}

// Given "sdb1" return the size of the partition; "sdb" to size of disk
func partitionSize(part string) uint64 {
	out, err := exec.Command("lsblk", "-nbdo", "SIZE", "/dev/"+part).Output()
	if err != nil {
		log.Println(err)
		return 0
	}
	res := strings.Split(string(out), "\n")
	val, err := strconv.ParseUint(res[0], 10, 64)
	if err != nil {
		log.Println(err)
		return 0
	}
	return val
}<|MERGE_RESOLUTION|>--- conflicted
+++ resolved
@@ -24,7 +24,6 @@
 	"time"
 )
 
-<<<<<<< HEAD
 const (
 	compatibleFile = "/proc/device-tree/compatible"
 )
@@ -35,8 +34,6 @@
 // Also report usage for these paths
 var reportPaths = []string{"/", "/config", "/persist"}
 
-=======
->>>>>>> 5a82100e
 func publishMetrics(iteration int) {
 	cpuStorageStat := ExecuteXentopCmd()
 	PublishMetricsToZedCloud(cpuStorageStat, iteration)
@@ -509,16 +506,12 @@
 	SendMetricsProtobufStrThroughHttp(ReportMetrics, iteration)
 }
 
-<<<<<<< HEAD
 const mbyte = 1024 * 1024
 
-func PublishDeviceInfoToZedCloud(baseOsStatus map[string]types.BaseOsStatus, iteration int) {
-=======
 // This function is called per change, hence needs to try over all uplinks
 // send report on each uplink.
 func PublishDeviceInfoToZedCloud(baseOsStatus map[string]types.BaseOsStatus,
 	aa *types.AssignableAdapters) {
->>>>>>> 5a82100e
 
 	var ReportInfo = &zmet.ZInfoMsg{}
 
@@ -688,7 +681,6 @@
 			}
 		}
 	}
-<<<<<<< HEAD
 	// Fill in global ZInfoDNS dns from /etc/resolv.conf
 	// Note that "domain" is returned in search.
 	// XXX DNSdomain not filled in
@@ -698,7 +690,7 @@
 	ReportDeviceInfo.Dns = new(zmet.ZInfoDNS)
 	ReportDeviceInfo.Dns.DNSservers = dc.servers
 	ReportDeviceInfo.Dns.DNSsearch = dc.search
-=======
+
 	// Report AssignableAdapters
 	ReportDeviceInfo.AssignableAdapters = make([]*zmet.ZioBundle, len(aa.IoBundleList))
 	for i, b := range aa.IoBundleList {
@@ -709,7 +701,6 @@
 		reportAA.UsedByUUID = b.UsedByUUID // XXX or get from DomainStatus?
 		ReportDeviceInfo.AssignableAdapters[i] = reportAA
 	}
->>>>>>> 5a82100e
 
 	ReportInfo.InfoContent = new(zmet.ZInfoMsg_Dinfo)
 	if x, ok := ReportInfo.GetInfoContent().(*zmet.ZInfoMsg_Dinfo); ok {
