// Copyright (c) 2017-2018 Zededa, Inc.
// All rights reserved.

// Process input in the form of a collection of AppNetworkConfig structs
// from zedmanager and zedagent. Publish the status as AppNetworkStatus.
// Produce the updated configlets (for radvd, dnsmasq, ip*tables, lisp.config,
// ipset, ip link/addr/route configuration) based on that and apply those
// configlets.

package zedrouter

import (
	"encoding/json"
	"errors"
	"flag"
	"fmt"
	"github.com/vishvananda/netlink"
	"github.com/zededa/go-provision/adapters"
	"github.com/zededa/go-provision/agentlog"
	"github.com/zededa/go-provision/cast"
	"github.com/zededa/go-provision/devicenetwork"
	"github.com/zededa/go-provision/flextimer"
	"github.com/zededa/go-provision/hardware"
	"github.com/zededa/go-provision/pidfile"
	"github.com/zededa/go-provision/pubsub"
	"github.com/zededa/go-provision/types"
	"github.com/zededa/go-provision/wrap"
	"log"
	"net"
	"os"
	"reflect"
	"strconv"
	"time"
)

const (
	agentName     = "zedrouter"
	runDirname    = "/var/run/zedrouter"
	tmpDirname    = "/var/tmp/zededa"
	DataPlaneName = "lisp-ztr"
)

// Set from Makefile
var Version = "No version specified"

type zedrouterContext struct {
	// Experimental Zededa data plane enable/disable flag
	separateDataPlane       bool
	subNetworkObjectConfig  *pubsub.Subscription
	subNetworkServiceConfig *pubsub.Subscription
	pubNetworkObjectStatus  *pubsub.Publication
	pubNetworkServiceStatus *pubsub.Publication
	subAppNetworkConfig     *pubsub.Subscription
	subAppNetworkConfigAg   *pubsub.Subscription // From zedagent for dom0
	pubAppNetworkStatus     *pubsub.Publication
	assignableAdapters      *types.AssignableAdapters
	usableAddressCount      int
	manufacturerModel       string
	subDeviceNetworkConfig  *pubsub.Subscription
	pubDeviceNetworkStatus  *pubsub.Publication
	ready                   bool
}

var debug = false

func Run() {
	logf, err := agentlog.Init(agentName)
	if err != nil {
		log.Fatal(err)
	}
	defer logf.Close()

	versionPtr := flag.Bool("v", false, "Version")
	debugPtr := flag.Bool("d", false, "Debug flag")
	flag.Parse()
	debug = *debugPtr
	if *versionPtr {
		fmt.Printf("%s: %s\n", os.Args[0], Version)
		return
	}
	if err := pidfile.CheckAndCreatePidfile(agentName); err != nil {
		log.Fatal(err)
	}
	log.Printf("Starting %s\n", agentName)

	if _, err := os.Stat(runDirname); err != nil {
		log.Printf("Create %s\n", runDirname)
		if err := os.Mkdir(runDirname, 0755); err != nil {
			log.Fatal(err)
		}
	} else {
		// dnsmasq needs to read as nobody
		if err := os.Chmod(runDirname, 0755); err != nil {
			log.Fatal(err)
		}
	}

	pubDeviceNetworkStatus, err := pubsub.Publish(agentName,
		types.DeviceNetworkStatus{})
	if err != nil {
		log.Fatal(err)
	}
	pubDeviceNetworkStatus.ClearRestarted()

	model := hardware.GetHardwareModel()

	// Pick up (mostly static) AssignableAdapters before we process
	// any Routes; Pbr needs to know which network adapters are assignable
	aa := types.AssignableAdapters{}
	subAa := adapters.Subscribe(&aa, model)

	for !subAa.Found {
		log.Printf("Waiting for AssignableAdapters %v\n", subAa.Found)
		select {
		case change := <-subAa.C:
			subAa.ProcessChange(change)
		}
	}
	log.Printf("Have %d assignable adapters\n", len(aa.IoBundleList))

	zedrouterCtx := zedrouterContext{
		separateDataPlane:      false,
		assignableAdapters:     &aa,
		manufacturerModel:      model,
		pubDeviceNetworkStatus: pubDeviceNetworkStatus,
	}

	// Get the initial DeviceNetworkConfig
	// Subscribe from "" means /var/tmp/zededa/
	subDeviceNetworkConfig, err := pubsub.Subscribe("",
		types.DeviceNetworkConfig{}, false, &zedrouterCtx)
	if err != nil {
		log.Fatal(err)
	}
	subDeviceNetworkConfig.ModifyHandler = handleDNCModify
	subDeviceNetworkConfig.DeleteHandler = handleDNCDelete
	zedrouterCtx.subDeviceNetworkConfig = subDeviceNetworkConfig
	subDeviceNetworkConfig.Activate()

	for zedrouterCtx.usableAddressCount == 0 {
		log.Printf("Waiting for DeviceNetworkConfig\n")
		select {
		case change := <-subDeviceNetworkConfig.C:
			subDeviceNetworkConfig.ProcessChange(change)
		}
	}
	log.Printf("Got for DeviceNetworkConfig: %d usable addresses\n",
		zedrouterCtx.usableAddressCount)

	handleInit(runDirname, pubDeviceNetworkStatus)

	// Create publish before subscribing and activating subscriptions
	pubNetworkObjectStatus, err := pubsub.Publish(agentName,
		types.NetworkObjectStatus{})
	if err != nil {
		log.Fatal(err)
	}
	zedrouterCtx.pubNetworkObjectStatus = pubNetworkObjectStatus

	pubNetworkServiceStatus, err := pubsub.Publish(agentName,
		types.NetworkServiceStatus{})
	if err != nil {
		log.Fatal(err)
	}
	zedrouterCtx.pubNetworkServiceStatus = pubNetworkServiceStatus

	pubAppNetworkStatus, err := pubsub.Publish(agentName,
		types.AppNetworkStatus{})
	if err != nil {
		log.Fatal(err)
	}
	zedrouterCtx.pubAppNetworkStatus = pubAppNetworkStatus
	pubAppNetworkStatus.ClearRestarted()

	appNumAllocatorInit(pubAppNetworkStatus)
	bridgeNumAllocatorInit(pubNetworkObjectStatus)

	// Subscribe to network objects and services from zedagent
	subNetworkObjectConfig, err := pubsub.Subscribe("zedagent",
		types.NetworkObjectConfig{}, false, &zedrouterCtx)
	if err != nil {
		log.Fatal(err)
	}
	subNetworkObjectConfig.ModifyHandler = handleNetworkObjectModify
	subNetworkObjectConfig.DeleteHandler = handleNetworkObjectDelete
	zedrouterCtx.subNetworkObjectConfig = subNetworkObjectConfig
	subNetworkObjectConfig.Activate()

	subNetworkServiceConfig, err := pubsub.Subscribe("zedagent",
		types.NetworkServiceConfig{}, false, &zedrouterCtx)
	if err != nil {
		log.Fatal(err)
	}
	subNetworkServiceConfig.ModifyHandler = handleNetworkServiceModify
	subNetworkServiceConfig.DeleteHandler = handleNetworkServiceDelete
	zedrouterCtx.subNetworkServiceConfig = subNetworkServiceConfig
	subNetworkServiceConfig.Activate()

	// Subscribe to AppNetworkConfig from zedmanager and from zedagent
	subAppNetworkConfig, err := pubsub.Subscribe("zedmanager",
		types.AppNetworkConfig{}, false, &zedrouterCtx)
	if err != nil {
		log.Fatal(err)
	}
	subAppNetworkConfig.ModifyHandler = handleAppNetworkConfigModify
	subAppNetworkConfig.DeleteHandler = handleAppNetworkConfigDelete
	subAppNetworkConfig.RestartHandler = handleRestart
	zedrouterCtx.subAppNetworkConfig = subAppNetworkConfig
	subAppNetworkConfig.Activate()

	// Subscribe to AppNetworkConfig from zedmanager
	subAppNetworkConfigAg, err := pubsub.Subscribe("zedagent",
		types.AppNetworkConfig{}, false, &zedrouterCtx)
	if err != nil {
		log.Fatal(err)
	}
	subAppNetworkConfigAg.ModifyHandler = handleAppNetworkConfigModify
	subAppNetworkConfigAg.DeleteHandler = handleAppNetworkConfigDelete
	zedrouterCtx.subAppNetworkConfigAg = subAppNetworkConfigAg
	subAppNetworkConfigAg.Activate()

	// XXX should we make geoRedoTime configurable?
	// We refresh the gelocation information when the underlay
	// IP address(es) change, or once an hour.
	geoRedoTime := time.Hour

	// Timer for retries after failure etc. Should be less than geoRedoTime
	geoInterval := time.Duration(10 * time.Minute)
	geoMax := float64(geoInterval)
	geoMin := geoMax * 0.3
	geoTimer := flextimer.NewRangeTicker(time.Duration(geoMin),
		time.Duration(geoMax))

	// This function is called from PBR when some uplink interface changes
	// its IP address(es)
	addrChangeUplinkFn := func(ifname string) {
		if debug {
			log.Printf("addrChangeUplinkFn(%s) called\n", ifname)
		}
		new, _ := devicenetwork.MakeDeviceNetworkStatus(deviceNetworkConfig, deviceNetworkStatus)
		// XXX switch to Equal?
		if !reflect.DeepEqual(deviceNetworkStatus, new) {
			if debug {
				log.Printf("Address change for %s from %v to %v\n",
					ifname, deviceNetworkStatus, new)
			}
			deviceNetworkStatus = new
			doDNSUpdate(&zedrouterCtx)
		} else {
			log.Printf("No address change for %s\n", ifname)
		}
	}
	addrChangeNonUplinkFn := func(ifname string) {
		if debug {
			log.Printf("addrChangeNonUplinkFn(%s) called\n", ifname)
		}
		ib := types.LookupIoBundle(&aa, types.IoEth, ifname)
		if ib == nil {
			if debug {
				log.Printf("addrChangeNonUplinkFn(%s) not assignable\n",
					ifname)
			}
			return
		}
		maybeUpdateBridgeIPAddr(&zedrouterCtx, ifname)
	}
	// We don't want any routes for assignable adapters
	suppressRoutesFn := func(ifname string) bool {
		if debug {
			log.Printf("suppressRoutesFn(%s) called\n", ifname)
		}
		ib := types.LookupIoBundle(&aa, types.IoEth, ifname)
		return ib != nil
	}

	routeChanges, addrChanges, linkChanges := PbrInit(
		deviceNetworkConfig.Uplink, deviceNetworkConfig.FreeUplinks,
		addrChangeUplinkFn, addrChangeNonUplinkFn, suppressRoutesFn)

	// Publish network metrics for zedagent every 10 seconds
	nms := getNetworkMetrics() // Need type of data
	pub, err := pubsub.Publish(agentName, nms)
	if err != nil {
		log.Fatal(err)
	}
	interval := time.Duration(10 * time.Second)
	max := float64(interval)
	min := max * 0.3
	publishTimer := flextimer.NewRangeTicker(time.Duration(min),
		time.Duration(max))

	// Apply any changes from the uplink config to date.
	publishDeviceNetworkStatus(zedrouterCtx.pubDeviceNetworkStatus)
	updateLispConfiglets(&zedrouterCtx, zedrouterCtx.separateDataPlane)
	setUplinks(deviceNetworkConfig.Uplink)
	setFreeUplinks(deviceNetworkConfig.FreeUplinks)

	zedrouterCtx.ready = true

	// First wait for restarted from zedmanager
	for !subAppNetworkConfig.Restarted() {
		log.Printf("Waiting for zedmanager to report restarted\n")
		select {
		case change := <-subAppNetworkConfig.C:
			subAppNetworkConfig.ProcessChange(change)
		}
	}
	log.Printf("Zedmanager has restarted\n")

	for {
		select {
		case change := <-subAppNetworkConfig.C:
			subAppNetworkConfig.ProcessChange(change)

		case change := <-subAppNetworkConfigAg.C:
			subAppNetworkConfigAg.ProcessChange(change)

		case change := <-subDeviceNetworkConfig.C:
			subDeviceNetworkConfig.ProcessChange(change)

		case change := <-addrChanges:
			PbrAddrChange(change)
		case change := <-linkChanges:
			PbrLinkChange(change)
		case change := <-routeChanges:
			PbrRouteChange(change)
		case <-publishTimer.C:
			if debug {
				log.Println("publishTimer at",
					time.Now())
			}
			err := pub.Publish("global", getNetworkMetrics())
			if err != nil {
				log.Println(err)
			}
		case <-geoTimer.C:
			if debug {
				log.Println("geoTimer at", time.Now())
			}
			change := devicenetwork.UpdateDeviceNetworkGeo(
				geoRedoTime, &deviceNetworkStatus)
			if change {
				publishDeviceNetworkStatus(pubDeviceNetworkStatus)
			}

		case change := <-subNetworkObjectConfig.C:
			subNetworkObjectConfig.ProcessChange(change)

		case change := <-subNetworkServiceConfig.C:
			subNetworkServiceConfig.ProcessChange(change)

		case change := <-subAa.C:
			subAa.ProcessChange(change)
		}
	}
}

func handleRestart(ctxArg interface{}, done bool) {
	if debug {
		log.Printf("handleRestart(%v)\n", done)
	}
	ctx := ctxArg.(*zedrouterContext)
	if ctx.ready {
		handleLispRestart(done, ctx.separateDataPlane)
	}
	if done {
		// Since all work is done inline we can immediately say that
		// we have restarted.
		ctx.pubAppNetworkStatus.SignalRestarted()
	}
}

var deviceNetworkConfig types.DeviceNetworkConfig
var deviceNetworkStatus types.DeviceNetworkStatus
var globalRunDirname string
var lispRunDirname string

// XXX hack to avoid the pslisp hang on Erik's laptop
var broken = false

func handleInit(runDirname string, pubDeviceNetworkStatus *pubsub.Publication) {

	globalRunDirname = runDirname

	// XXX should this be in the lisp code?
	lispRunDirname = runDirname + "/lisp"
	if _, err := os.Stat(lispRunDirname); err != nil {
		log.Printf("Create %s\n", lispRunDirname)
		if err := os.Mkdir(lispRunDirname, 0700); err != nil {
			log.Fatal(err)
		}
	}
	// XXX should this be in dnsmasq code?
	// Need to make sure we don't have any stale leases
	leasesFile := "/var/lib/misc/dnsmasq.leases"
	if _, err := os.Stat(leasesFile); err == nil {
		if err := os.Remove(leasesFile); err != nil {
			log.Fatal(err)
		}
	}

	// Setup initial iptables rules
	iptablesInit()

	// ipsets which are independent of config
	createDefaultIpset()

	_, err := wrap.Command("sysctl", "-w",
		"net.ipv4.ip_forward=1").Output()
	if err != nil {
		log.Fatal("Failed setting ip_forward ", err)
	}
	_, err = wrap.Command("sysctl", "-w",
		"net.ipv6.conf.all.forwarding=1").Output()
	if err != nil {
		log.Fatal("Failed setting ipv6.conf.all.forwarding ", err)
	}
	// We use ip6tables for the bridge
	_, err = wrap.Command("sysctl", "-w",
		"net.bridge.bridge-nf-call-ip6tables=1").Output()
	if err != nil {
		log.Fatal("Failed setting net.bridge-nf-call-ip6tables ", err)
	}
	_, err = wrap.Command("sysctl", "-w",
		"net.bridge.bridge-nf-call-iptables=1").Output()
	if err != nil {
		log.Fatal("Failed setting net.bridge-nf-call-iptables ", err)
	}
	_, err = wrap.Command("sysctl", "-w",
		"net.bridge.bridge-nf-call-arptables=1").Output()
	if err != nil {
		log.Fatal("Failed setting net.bridge-nf-call-arptables ", err)
	}

	// XXX hack to determine whether a real system or Erik's laptop
	_, err = wrap.Command("xl", "list").Output()
	if err != nil {
		log.Printf("Command xl list failed: %s\n", err)
		broken = true
	}
}

func publishDeviceNetworkStatus(pubDeviceNetworkStatus *pubsub.Publication) {
	pubDeviceNetworkStatus.Publish("global", deviceNetworkStatus)
}

func publishAppNetworkStatus(ctx *zedrouterContext,
	status *types.AppNetworkStatus) {

	key := status.Key()
	log.Printf("publishAppNetworkStatus(%s)\n", key)
	pub := ctx.pubAppNetworkStatus
	pub.Publish(key, status)
}

func publishNetworkObjectStatus(ctx *zedrouterContext,
	status *types.NetworkObjectStatus) {
	key := status.Key()
	log.Printf("publishNetworkObjectStatus(%s)\n", key)
	pub := ctx.pubNetworkObjectStatus
	pub.Publish(key, *status)
}

func unpublishAppNetworkStatus(ctx *zedrouterContext,
	status *types.AppNetworkStatus) {

	key := status.Key()
	log.Printf("unpublishAppNetworkStatus(%s)\n", key)
	pub := ctx.pubAppNetworkStatus
	st, _ := pub.Get(key)
	if st == nil {
		log.Printf("unpublishAppNetworkStatus(%s) not found\n", key)
		return
	}
	pub.Unpublish(key)
}

func unpublishNetworkObjectStatus(ctx *zedrouterContext,
	status *types.NetworkObjectStatus) {
	key := status.Key()
	log.Printf("unpublishNetworkObjectStatus(%s)\n", key)
	pub := ctx.pubNetworkObjectStatus
	st, _ := pub.Get(key)
	if st == nil {
		log.Printf("unpublishNetworkObjectStatus(%s) not found\n", key)
		return
	}
	pub.Unpublish(key)
}

// Format a json string with any additional info
func generateAdditionalInfo(status types.AppNetworkStatus, olConfig types.OverlayNetworkConfig) string {
	additionalInfo := ""
	if status.IsZedmanager {
		if olConfig.AdditionalInfoDevice != nil {
			b, err := json.Marshal(olConfig.AdditionalInfoDevice)
			if err != nil {
				log.Fatal(err, "json Marshal AdditionalInfoDevice")
			}
			additionalInfo = string(b)
			if debug {
				log.Printf("Generated additional info device %s\n",
					additionalInfo)
			}
		}
	} else {
		// Combine subset of the device and application information
		addInfoApp := types.AdditionalInfoApp{
			DeviceEID:   deviceEID,
			DeviceIID:   deviceIID,
			DisplayName: status.DisplayName,
		}
		if additionalInfoDevice != nil {
			addInfoApp.UnderlayIP = additionalInfoDevice.UnderlayIP
			addInfoApp.Hostname = additionalInfoDevice.Hostname
		}
		b, err := json.Marshal(addInfoApp)
		if err != nil {
			log.Fatal(err, "json Marshal AdditionalInfoApp")
		}
		additionalInfo = string(b)
		if debug {
			log.Printf("Generated additional info app %s\n",
				additionalInfo)
		}
	}
	return additionalInfo
}

func updateLispConfiglets(ctx *zedrouterContext, separateDataPlane bool) {
	pub := ctx.pubAppNetworkStatus
	items := pub.GetAll()
	for _, st := range items {
		status := cast.CastAppNetworkStatus(st)
		// XXX Key
		for i, olStatus := range status.OverlayNetworkList {
			olNum := i + 1
			var olIfname string
			if status.IsZedmanager {
				olIfname = "dbo" + strconv.Itoa(olNum) + "x" +
					strconv.Itoa(status.AppNum)
			} else {
				olIfname = "bo" + strconv.Itoa(olNum) + "x" +
					strconv.Itoa(status.AppNum)
			}
			additionalInfo := generateAdditionalInfo(status,
				olStatus.OverlayNetworkConfig)
			if debug {
				log.Printf("updateLispConfiglets for %s isMgmt %v\n",
					olIfname, status.IsZedmanager)
			}
			createLispConfiglet(lispRunDirname, status.IsZedmanager,
				olStatus.IID, olStatus.EID, olStatus.LispSignature,
				deviceNetworkStatus, olIfname, olIfname,
				additionalInfo, olStatus.LispServers, separateDataPlane)
		}
	}
}

// Wrappers around handleCreate, handleModify, and handleDelete

// Determine whether it is an create or modify
func handleAppNetworkConfigModify(ctxArg interface{}, key string, configArg interface{}) {

	log.Printf("handleAppNetworkConfigModify(%s)\n", key)
	ctx := ctxArg.(*zedrouterContext)
	config := cast.CastAppNetworkConfig(configArg)
	if config.Key() != key {
		log.Printf("handleAppNetworkConfigModify key/UUID mismatch %s vs %s; ignored %+v\n",
			key, config.Key(), config)
		return
	}
	status := lookupAppNetworkStatus(ctx, key)
	if status == nil {
		handleCreate(ctx, key, config)
	} else {
		handleModify(ctx, key, config, status)
	}
	log.Printf("handleAppNetworkConfigModify(%s) done\n", key)
}

func handleAppNetworkConfigDelete(ctxArg interface{}, key string,
	configArg interface{}) {

	log.Printf("handleAppNetworkConfigDelete(%s)\n", key)
	ctx := ctxArg.(*zedrouterContext)
	status := lookupAppNetworkStatus(ctx, key)
	if status == nil {
		log.Printf("handleAppNetworkConfigDelete: unknown %s\n", key)
		return
	}
	handleDelete(ctx, key, status)
	log.Printf("handleAppNetworkConfigDelete(%s) done\n", key)
}

// Callers must be careful to publish any changes to AppNetworkStatus
func lookupAppNetworkStatus(ctx *zedrouterContext, key string) *types.AppNetworkStatus {

	pub := ctx.pubAppNetworkStatus
	st, _ := pub.Get(key)
	if st == nil {
		log.Printf("lookupAppNetworkStatus(%s) not found\n", key)
		return nil
	}
	status := cast.CastAppNetworkStatus(st)
	if status.Key() != key {
		log.Printf("lookupAppNetworkStatus key/UUID mismatch %s vs %s; ignored %+v\n",
			key, status.Key(), status)
		return nil
	}
	return &status
}

func lookupAppNetworkConfig(ctx *zedrouterContext, key string) *types.AppNetworkConfig {

	sub := ctx.subAppNetworkConfig
	c, _ := sub.Get(key)
	if c == nil {
		sub = ctx.subAppNetworkConfigAg
		c, _ = sub.Get(key)
		if c == nil {
			log.Printf("lookupAppNetworkConfig(%s) not found\n", key)
			return nil
		}
	}
	config := cast.CastAppNetworkConfig(c)
	if config.Key() != key {
		log.Printf("lookupAppNetworkConfig key/UUID mismatch %s vs %s; ignored %+v\n",
			key, config.Key(), config)
		return nil
	}
	return &config
}

// Track the device information so we can annotate the application EIDs
// Note that when we start with zedrouter config files in place the
// device one might be processed after application ones, in which case these
// empty. This results in less additional info recorded in the map servers.
// XXX note that this only works well when the IsZedmanager AppNetworkConfig
// arrives first so that these fields are filled in before other
// AppNetworkConfig entries are processed.
var deviceEID net.IP
var deviceIID uint32
var additionalInfoDevice *types.AdditionalInfoDevice

func handleCreate(ctx *zedrouterContext, key string,
	config types.AppNetworkConfig) {
	log.Printf("handleCreate(%v) for %s\n",
		config.UUIDandVersion, config.DisplayName)

	// Pick a local number to identify the application instance
	// Used for IP addresses as well bridge and file names.
	appNum := appNumAllocate(config.UUIDandVersion.UUID,
		config.IsZedmanager)

	// Start by marking with PendingAdd
	status := types.AppNetworkStatus{
		UUIDandVersion: config.UUIDandVersion,
		AppNum:         appNum,
		PendingAdd:     true,
		OlNum:          len(config.OverlayNetworkList),
		UlNum:          len(config.UnderlayNetworkList),
		DisplayName:    config.DisplayName,
		IsZedmanager:   config.IsZedmanager,
	}
	publishAppNetworkStatus(ctx, &status)

	if config.IsZedmanager {
		log.Printf("handleCreate: for %s IsZedmanager\n",
			config.DisplayName)
		if len(config.OverlayNetworkList) != 1 ||
			len(config.UnderlayNetworkList) != 0 {
			// XXX report IsZedmanager error to cloud?
			err := errors.New("Malformed IsZedmanager config; ignored")
			status.PendingAdd = false
			addError(ctx, &status, "IsZedmanager", err)
			log.Printf("handleCreate done for %s\n",
				config.DisplayName)
			return
		}
		ctx.separateDataPlane = config.SeparateDataPlane

		// Use this olIfname to name files
		// XXX some files might not be used until Zedmanager becomes
		// a domU at which point IsZedMansger boolean won't be needed
		olConfig := config.OverlayNetworkList[0]
		olNum := 1
		olIfname := "dbo" + strconv.Itoa(olNum) + "x" +
			strconv.Itoa(appNum)
		// Assume there is no UUID for management overlay

		// Create olIfname dummy interface with EID and fd00::/8 route
		// pointing at it.
		// XXX also a separate route for eidAllocationPrefix if global

		// Start clean
		attrs := netlink.NewLinkAttrs()
		attrs.Name = olIfname
		oLink := &netlink.Dummy{LinkAttrs: attrs}
		netlink.LinkDel(oLink)

		//    ip link add ${olIfname} type dummy
		attrs = netlink.NewLinkAttrs()
		attrs.Name = olIfname
		// Note: we ignore olConfig.AppMacAddr for IsMgmt
		olIfMac := fmt.Sprintf("00:16:3e:02:%02x:%02x", olNum, appNum)
		hw, err := net.ParseMAC(olIfMac)
		if err != nil {
			log.Fatal("ParseMAC failed: ", olIfMac, err)
		}
		attrs.HardwareAddr = hw
		oLink = &netlink.Dummy{LinkAttrs: attrs}
		if err := netlink.LinkAdd(oLink); err != nil {
			errStr := fmt.Sprintf("LinkAdd on %s failed: %s",
				olIfname, err)
			addError(ctx, &status, "IsZedmanager",
				errors.New(errStr))
		}

		// ip link set ${olIfname} mtu 1280
		if err := netlink.LinkSetMTU(oLink, 1280); err != nil {
			errStr := fmt.Sprintf("LinkSetMTU on %s failed: %s",
				olIfname, err)
			addError(ctx, &status, "IsZedmanager",
				errors.New(errStr))
		}

		//    ip link set ${olIfname} up
		if err := netlink.LinkSetUp(oLink); err != nil {
			errStr := fmt.Sprintf("LinkSetUp on %s failed: %s",
				olIfname, err)
			addError(ctx, &status, "IsZedmanager",
				errors.New(errStr))
		}

		//    ip link set ${olIfname} arp on
		if err := netlink.LinkSetARPOn(oLink); err != nil {
			errStr := fmt.Sprintf("LinkSetARPOn on %s failed: %s",
				olIfname, err)
			addError(ctx, &status, "IsZedmanager",
				errors.New(errStr))
		}

		// Configure the EID on olIfname and set up a default route
		// for all fd00 EIDs
		//    ip addr add ${EID}/128 dev ${olIfname}
		EID := olConfig.EID
		addr, err := netlink.ParseAddr(EID.String() + "/128")
		if err != nil {
			errStr := fmt.Sprintf("ParseAddr %s failed: %s",
				EID, err)
			status.PendingAdd = false
			addError(ctx, &status, "IsZedmanager",
				errors.New(errStr))
			log.Printf("handleCreate done for %s\n",
				config.DisplayName)
			return
		}
		if err := netlink.AddrAdd(oLink, addr); err != nil {
			errStr := fmt.Sprintf("AddrAdd %s failed: %s", EID, err)
			addError(ctx, &status, "IsZedmanager",
				errors.New(errStr))
		}

		//    ip route add fd00::/8 via fe80::1 dev $intf
		index := oLink.Attrs().Index
		_, ipnet, err := net.ParseCIDR("fd00::/8")
		if err != nil {
			log.Fatal("ParseCIDR fd00::/8 failed:\n", err)
		}
		via := net.ParseIP("fe80::1")
		if via == nil {
			log.Fatal("ParseIP fe80::1 failed: ", err)
		}
		// Need to do both an add and a change since we could have
		// a FAILED neighbor entry from a previous run and a down
		// uplink interface.
		//    ip nei add fe80::1 lladdr 00:16:3e:02:01:00 dev $intf
		//    ip nei change fe80::1 lladdr 00:16:3e:02:01:00 dev $intf
		neigh := netlink.Neigh{LinkIndex: index, IP: via,
			HardwareAddr: hw, State: netlink.NUD_PERMANENT}
		if err := netlink.NeighAdd(&neigh); err != nil {
			errStr := fmt.Sprintf("NeighAdd fe80::1 failed: %s",
				err)
			addError(ctx, &status, "IsZedmanager",
				errors.New(errStr))
		}
		if err := netlink.NeighSet(&neigh); err != nil {
			errStr := fmt.Sprintf("NeighSet fe80::1 failed: %s",
				err)
			addError(ctx, &status, "IsZedmanager",
				errors.New(errStr))
		}

		rt := netlink.Route{Dst: ipnet, LinkIndex: index, Gw: via}
		if err := netlink.RouteAdd(&rt); err != nil {
			errStr := fmt.Sprintf("RouteAdd fd00::/8 failed: %s",
				err)
			addError(ctx, &status, "IsZedmanager",
				errors.New(errStr))
		}

		// XXX NOTE: this hosts file is not read!
		// XXX easier when Zedmanager is in separate domU!
		// Create a hosts file for the overlay based on NameToEidList
		// Directory is /var/run/zedrouter/hosts.${OLIFNAME}
		// Each hostname in a separate file in directory to facilitate
		// adds and deletes
		hostsDirpath := globalRunDirname + "/hosts." + olIfname
		deleteHostsConfiglet(hostsDirpath, false)
		createHostsConfiglet(hostsDirpath, olConfig.NameToEidList)

		// Default EID ipset
		deleteEidIpsetConfiglet(olIfname, false)
		createEidIpsetConfiglet(olIfname, olConfig.NameToEidList,
			EID.String())

		// Set up ACLs
		err = createACLConfiglet(olIfname, true, olConfig.ACLs,
			6, "", "", 0, nil)
		if err != nil {
			addError(ctx, &status, "createACL", err)
		}

		// Save information about zedmanger EID and additional info
		deviceEID = EID
		deviceIID = olConfig.IID
		additionalInfoDevice = olConfig.AdditionalInfoDevice

		additionalInfo := generateAdditionalInfo(status, olConfig)

		// Create LISP configlets for IID and EID/signature
		createLispConfiglet(lispRunDirname, config.IsZedmanager,
			olConfig.IID, olConfig.EID, olConfig.LispSignature,
			deviceNetworkStatus, olIfname, olIfname,
			additionalInfo, olConfig.LispServers, ctx.separateDataPlane)
		status.OverlayNetworkList = make([]types.OverlayNetworkStatus,
			len(config.OverlayNetworkList))
		for i, _ := range config.OverlayNetworkList {
			status.OverlayNetworkList[i].OverlayNetworkConfig =
				config.OverlayNetworkList[i]
		}
		status.PendingAdd = false
		publishAppNetworkStatus(ctx, &status)
		log.Printf("handleCreate done for %s\n", config.DisplayName)
		return
	}

	// Check that Network exists for all overlays and underlays.
	// XXX if not, for now just delete status and the periodic walk will
	// retry
	allNetworksExist := true
	for _, olConfig := range config.UnderlayNetworkList {
		netconfig := lookupNetworkObjectConfig(ctx,
			olConfig.Network.String())
		if netconfig != nil {
			continue
		}
		log.Printf("handleCreate(%v) for %s: missing overlay network %s\n",
			config.UUIDandVersion, config.DisplayName,
			olConfig.Network.String())
		allNetworksExist = false
	}
	for _, ulConfig := range config.UnderlayNetworkList {
		netconfig := lookupNetworkObjectConfig(ctx,
			ulConfig.Network.String())
		if netconfig != nil {
			continue
		}
		log.Printf("handleCreate(%v) for %s: missing underlay network %s\n",
			config.UUIDandVersion, config.DisplayName,
			ulConfig.Network.String())
		allNetworksExist = false
	}
	if !allNetworksExist {
		log.Printf("handleCreate(%v) for %s: missing networks XXX defer\n",
			config.UUIDandVersion, config.DisplayName)
		unpublishAppNetworkStatus(ctx, &status)
		return
	}

	olcount := len(config.OverlayNetworkList)
	if olcount > 0 {
		log.Printf("Received olcount %d\n", olcount)
	}
	status.OverlayNetworkList = make([]types.OverlayNetworkStatus,
		olcount)
	for i, _ := range config.OverlayNetworkList {
		status.OverlayNetworkList[i].OverlayNetworkConfig =
			config.OverlayNetworkList[i]
	}
	ulcount := len(config.UnderlayNetworkList)
	status.UnderlayNetworkList = make([]types.UnderlayNetworkStatus,
		ulcount)
	for i, _ := range config.UnderlayNetworkList {
		status.UnderlayNetworkList[i].UnderlayNetworkConfig =
			config.UnderlayNetworkList[i]
	}

	// XXX note that with IPv4/IPV6/LISP interfaces the domU can do
	// dns lookups on either, hence should configure the ipsets
	// for all the domU's interfaces/bridges.
	// XXX plus dnsmasq serves the Linux bridge hence need a loop
	// akin to that in updateNetworkACLConfiglet()

	// XXX ipsets := compileAppInstanceIpsets(ctx, config.OverlayNetworkList,
	// 	config.UnderlayNetworkList)
	for i, olConfig := range config.OverlayNetworkList {
		olNum := i + 1
		if debug {
			log.Printf("olNum %d network %s ACLs %v\n",
				olNum, olConfig.Network.String(), olConfig.ACLs)
		}
<<<<<<< HEAD
		netstatus := lookupNetworkObjectStatus(ctx,
			olConfig.Network.String())
		if netstatus == nil {
			// We had a netconfig but no status!
			status.PendingAdd = false
			errStr := fmt.Sprintf("no status for %s",
				olConfig.Network.String())
			err := errors.New(errStr)
			addError(ctx, &status, "lookupNetworkObjectStatus", err)
			log.Printf("handleCreate done for %s\n",
				config.DisplayName)
			return
		}

		EID := olConfig.EID
		bridgeName := netstatus.BridgeName
		vifName := "nbo" + strconv.Itoa(olNum) + "x" +
			strconv.Itoa(appNum)
=======
		netconfig := lookupNetworkObjectConfig(ctx, olConfig.Network.String())
		if netconfig == nil {
			log.Printf("handleCreate: Network %s that the overlay" +
				" uses is not present in configuration database\n",
				olConfig.Network.String())
			continue
		}

		// Fetch the network that this overlay is attached to
		netstatus := lookupNetworkObjectStatus(ctx, olConfig.Network.String())
		if netstatus == nil {
			log.Printf("handleCreate: Network %s not found\n",
				olConfig.Network.String())
			continue
		}
		bridgeNum  := netstatus.BridgeNum
		bridgeName := netstatus.BridgeName

		EID := olConfig.EID
		vifName := "nbo" + strconv.Itoa(olNum) + "x" +
			strconv.Itoa(bridgeNum)

>>>>>>> f3a79eac
		oLink, err := findBridge(bridgeName)
		if err != nil {
			status.PendingAdd = false
			addError(ctx, &status, "findBridge", err)
			log.Printf("handleCreate done for %s\n",
				config.DisplayName)
			return
		}
		bridgeMac := oLink.HardwareAddr
		log.Printf("bridgeName %s MAC %s\n",
			bridgeName, bridgeMac.String())

		var appMac string // Handed to domU
		if olConfig.AppMacAddr != nil {
			appMac = olConfig.AppMacAddr.String()
		} else {
			appMac = "00:16:3e:01:" +
				strconv.FormatInt(int64(olNum), 16) + ":" +
				strconv.FormatInt(int64(bridgeNum), 16)
		}
		log.Printf("appMac %s\n", appMac)

		// Record what we have so far
		olStatus := &status.OverlayNetworkList[olNum-1]
		olStatus.Bridge = bridgeName
		olStatus.BridgeMac = bridgeMac
		olStatus.Vif = vifName
		olStatus.Mac = appMac
		olStatus.HostName = config.Key()

<<<<<<< HEAD
		// XXX need to get bridgeIPAddr from bridge and record it?
		// XXX add AF_INET6 to getBridgeServiceIPv6Addr(ctx, olconfig.Network)
		// Or configure this additional address?
		bridgeIPAddr := "fd00::" + strconv.FormatInt(int64(olNum), 16) +
			":" + strconv.FormatInt(int64(appNum), 16)
		log.Printf("bridgeIPAddr %s EID %s\n", bridgeIPAddr, EID)

		olStatus.BridgeIPAddr = bridgeIPAddr

		// Create a hosts file for the overlay based on NameToEidList
		// Directory is /var/run/zedrouter/hosts.${BRIDGENAME}
		// Each hostname in a separate file in directory to facilitate
=======
		olStatus.BridgeIPAddr = netstatus.BridgeIPAddr

		// XXX set sharedBridge base on bn prefix; remove created return
		//    ip -6 route add ${EID}/128 dev ${bridgeName}
		_, ipnet, err := net.ParseCIDR(EID.String() + "/128")
		if err != nil {
			errStr := fmt.Sprintf("ParseCIDR %s failed: %v",
				EID, err)
			addError(ctx, &status, "handleCreate",
				errors.New(errStr))
		}
		rt := netlink.Route{Dst: ipnet, LinkIndex: oLink.Index}
		if err := netlink.RouteAdd(&rt); err != nil {
			errStr := fmt.Sprintf("RouteAdd %s failed: %s",
				EID, err)
			addError(ctx, &status, "handleCreate",
				errors.New(errStr))
		}

		// Wirte each EID hostname in a separate file in directory to facilitate
>>>>>>> f3a79eac
		// adds and deletes
		hostsDirpath := globalRunDirname + "/hosts." + bridgeName
		// XXX add bulk add function? Separate create from add?
		for _, ne := range olConfig.NameToEidList {
<<<<<<< HEAD
			addIPToHostsConfiglet(hostsDirpath, ne.HostName,
				ne.EIDs)
=======
			addIPToHostsConfiglet(hostsDirpath, ne.HostName, ne.EIDs)
		}

		brNameToEidList := []types.NameToEid{}
		brNameToEidList = append(brNameToEidList, netstatus.NameToEidList...)

		// Add the current overlay's EID if not present in list.
		// Check for any new entries in the current overlay's NameToEid list.
		// If the bridge's NameToEid list does not already have them, add now.
		for _, nameToEid := range olConfig.NameToEidList {
			// XXX Assuming that App will have only one EID per IID
			if !containsEID(brNameToEidList, nameToEid.EIDs[0]) {
				brNameToEidList = append(brNameToEidList, nameToEid)
			}
>>>>>>> f3a79eac
		}

		if len(netstatus.NameToEidList) == 0 {
			deleteEidIpsetConfiglet(bridgeName, false)
			createEidIpsetConfiglet(bridgeName, brNameToEidList, EID.String())
		} else {
			// Overlays in a particular IID should all ideally have the same
			// NameToEidList. We check for differences and add just in case.
			updateEidIpsetConfiglet(bridgeName,
				netstatus.NameToEidList, brNameToEidList)
		}
		netstatus.NameToEidList = append(netstatus.NameToEidList,
			brNameToEidList...)
		publishNetworkObjectStatus(ctx, netstatus)

		// Set up ACLs before we setup dnsmasq
<<<<<<< HEAD
		err = updateNetworkACLConfiglet(ctx, netstatus, nil)
		if err != nil {
			addError(ctx, &status, "updateNetworkACL", err)
=======
		if netstatus != nil {
			err = updateNetworkACLConfiglet(ctx, netstatus, nil)
			if err != nil {
				addError(ctx, &status, "updateNetworkACL", err)
			}
		} else {
			// This should not happen since we process NetworkObjects
			// before AppNetworkConfig. We should have the NetworkObjectStatus
			// with corresponding bridge created already.

			/*
			err = createACLConfiglet(bridgeName, false, olConfig.ACLs, 6,
				olAddr1, "", 0, netconfig)
			if err != nil {
				addError(ctx, &status, "createACL", err)
			}
			*/
>>>>>>> f3a79eac
		}
		// XXX createDnsmasq assumes it can read this to get netstatus
		publishAppNetworkStatus(ctx, &status)

<<<<<<< HEAD
		// XXX need ipsets from all bn<N> users? Or apply to nbn at
		// bridge? Still need across multiple interfaces for app
		// Apply at bridge based on ACL, but track in dnsmasq?
		// XXX foo.example.org and example.org on from different
		// apps on same bridge??? Does dnsmasq populate both?

		addhostDnsmasq(bridgeName, appMac, EID.String(),
			config.UUIDandVersion.UUID.String())
=======
		// Start clean
		cfgFilename := "dnsmasq." + bridgeName + ".conf"
		cfgPathname := runDirname + "/" + cfgFilename
		stopDnsmasq(cfgFilename, false)
		// XXX need ipsets from all bn<N> users

		bridgeIP, _, err := net.ParseCIDR(netstatus.BridgeIPAddr)
		if err != nil {
			log.Printf("handleCreate: Bridge %s has invalid ip address %s\n",
				bridgeName, netstatus.BridgeIPAddr)
				continue
		}
		createDnsmasqOverlayConfiglet(ctx, cfgPathname, bridgeName,
			bridgeIP.String(), EID.String(), olMac, hostsDirpath,
			config.Key(), ipsets, netconfig)
		startDnsmasq(cfgPathname, bridgeName)
>>>>>>> f3a79eac

		// Create LISP configlets for IID and EID/signature
		serviceStatus := lookupAppLink(ctx, olConfig.Network)
		if serviceStatus == nil {
			// Lisp service might not have arrived as part of configuration.
			// Bail now and let the service activation take care of creating
			// Lisp configlets and re-start lispers.net
			log.Printf("handleCreate: Network %s is not attached to any service\n",
				netconfig.Key())
			continue
		}
		if serviceStatus.Activated == false {
			// Lisp service is not activate yet. Let the Lisp service activation
			// code take care of creating the Lisp configlets.
			log.Printf("handleCreate: Network service %s in not activated.\n",
				serviceStatus.Key())
			continue
		}

		createAndStartLisp(ctx, status, olConfig,
			serviceStatus, lispRunDirname, bridgeName)
	}

	for i, ulConfig := range config.UnderlayNetworkList {
		ulNum := i + 1
		if debug {
			log.Printf("ulNum %d network %s ACLs %v\n",
				ulNum, ulConfig.Network.String(), ulConfig.ACLs)
		}
		netstatus := lookupNetworkObjectStatus(ctx,
			ulConfig.Network.String())
		if netstatus == nil {
			// We had a netconfig but no status!
			status.PendingAdd = false
			errStr := fmt.Sprintf("no status for %s",
				ulConfig.Network.String())
			err := errors.New(errStr)
			addError(ctx, &status, "lookupNetworkObjectStatus", err)
			log.Printf("handleCreate done for %s\n",
				config.DisplayName)
			return
		}
		bridgeName := netstatus.BridgeName
		vifName := "nbu" + strconv.Itoa(ulNum) + "x" +
			strconv.Itoa(appNum)
		uLink, err := findBridge(bridgeName)
		if err != nil {
			status.PendingAdd = false
			addError(ctx, &status, "findBridge", err)
			log.Printf("handleCreate done for %s\n",
				config.DisplayName)
			return
		}
		bridgeMac := uLink.HardwareAddr

		log.Printf("bridgeName %s MAC %s\n",
			bridgeName, bridgeMac.String())

		var appMac string // Handed to domU
		if ulConfig.AppMacAddr != nil {
			appMac = ulConfig.AppMacAddr.String()
		} else {
			// Room to handle multiple underlays in 5th byte
			appMac = fmt.Sprintf("00:16:3e:00:%02x:%02x",
				ulNum, appNum)
		}
		log.Printf("appMac %s\n", appMac)

		// Record what we have so far
		ulStatus := &status.UnderlayNetworkList[ulNum-1]
		ulStatus.Bridge = bridgeName
		ulStatus.BridgeMac = bridgeMac
		ulStatus.Vif = vifName
		ulStatus.Mac = appMac
		ulStatus.HostName = config.Key()

		bridgeIPAddr, appIPAddr := getUlAddrs(ctx, ulNum-1, appNum, ulStatus,
			netstatus)
		// Check if we already have an address on the bridge
		bridgeIP, err := getBridgeServiceIPv4Addr(ctx, ulConfig.Network)
		if err != nil {
			log.Printf("handleCreate getBridgeServiceIPv4Addr %s\n",
				err)
		} else if bridgeIP != "" {
			bridgeIPAddr = bridgeIP
		}
		log.Printf("bridgeIPAddr %s appIPAddr %s\n", bridgeIPAddr, appIPAddr)
		ulStatus.BridgeIPAddr = bridgeIPAddr
		// XXX appIPAddr is "" if bridge service
		ulStatus.AssignedIPAddr = appIPAddr
		hostsDirpath := globalRunDirname + "/hosts." + bridgeName
		if appIPAddr != "" {
			addToHostsConfiglet(hostsDirpath, config.DisplayName,
				[]string{appIPAddr})
		}

		// Create iptables with optional ipset's based ACL
		// XXX Doesn't handle IPv6 underlay ACLs
		// XXX need to publish AssignedIPAddress but not rest since
		// the difference between config and status is used in
		// in updateNetworkACLConfiglet
		// XXX passing ulStatus for now until we refactor to bridge
		// ACLs
		err = updateNetworkACLConfiglet(ctx, netstatus, ulStatus)
		if err != nil {
			addError(ctx, &status, "updateNetworkACL", err)
		}
		// XXX createDnsmasq assumes it can read this to get netstatus
		publishAppNetworkStatus(ctx, &status)

		// XXX need ipsets from all bn<N> users? Or apply to nbn at bridge?

		if appIPAddr != "" {
			addhostDnsmasq(bridgeName, appMac, appIPAddr,
				config.UUIDandVersion.UUID.String())
		}
	}
	// Write out what we created to AppNetworkStatus
	status.PendingAdd = false
	publishAppNetworkStatus(ctx, &status)
	log.Printf("handleCreate done for %s\n", config.DisplayName)
}

<<<<<<< HEAD
// Returns the link
=======
func createAndStartLisp(ctx *zedrouterContext,
	status types.AppNetworkStatus,
	olConfig types.OverlayNetworkConfig,
	serviceStatus *types.NetworkServiceStatus,
	lispRunDirname, bridgeName string) {
	
	if serviceStatus == nil {
		log.Printf("createAndStartLisp: No service configured yet\n")
		return
	}

	additionalInfo := generateAdditionalInfo(status, olConfig)
	adapters := getAdapters(serviceStatus.Adapter)
	adapterMap := make(map[string]bool)
	for _, adapter := range adapters {
		adapterMap[adapter] = true
	}
	deviceNetworkParams := types.DeviceNetworkStatus{}
	for _, uplink := range deviceNetworkStatus.UplinkStatus {
		if _, ok := adapterMap[uplink.IfName]; ok == true {
			deviceNetworkParams.UplinkStatus = 
				append(deviceNetworkParams.UplinkStatus, uplink)
		}
	}
	createLispEidConfiglet(lispRunDirname, serviceStatus.LispStatus.IID, olConfig.EID,
		olConfig.LispSignature, deviceNetworkParams, bridgeName, bridgeName,
		additionalInfo, olConfig.LispServers, ctx.separateDataPlane)
}

var nilUUID uuid.UUID // Really a constant

// Returns the link and whether or not is was created (as opposed to found)
// XXX remove createBridge/deleteBridge logic once everything
// on nbN is working
func findOrCreateBridge(ctx *zedrouterContext, bridgeName string, ifNum int,
	appNum int, netUUID uuid.UUID) (*netlink.Bridge, bool, error) {

	// Make sure we have a NetworkObjectConfig if we have a UUID
	// Returns nil if UUID is zero
	if netUUID != nilUUID {
		netstatus := lookupNetworkObjectStatus(ctx, netUUID.String())
		if netstatus == nil {
			log.Printf("findOrCreateBridge no NetworkObjectStatus for %s\n",
				netUUID.String())
			// XXX need a fallback/retry!!
		} else if netstatus.BridgeName != "" {
			bridgeName = netstatus.BridgeName
			log.Printf("Found Bridge %s for %s\n",
				bridgeName, netUUID.String())
			bridgeLink, err := findBridge(bridgeName)
			if err != nil {
				return nil, false, err
			}
			return bridgeLink, false, nil
		}
	}

	// Create

	// Start clean
	attrs := netlink.NewLinkAttrs()
	attrs.Name = bridgeName
	bridgeLink := &netlink.Bridge{LinkAttrs: attrs}
	netlink.LinkDel(bridgeLink)

	//    ip link add ${bridgeName} type bridge
	attrs = netlink.NewLinkAttrs()
	attrs.Name = bridgeName

	var bridgeMac string
	if ifNum != 0 {
		bridgeMac = fmt.Sprintf("00:16:3e:02:%02x:%02x", ifNum, appNum)
	} else {
		bridgeMac = fmt.Sprintf("00:16:3e:04:00:%02x", appNum)
	}
	hw, err := net.ParseMAC(bridgeMac)
	if err != nil {
		log.Fatal("ParseMAC failed: ", bridgeMac, err)
	}
	attrs.HardwareAddr = hw
	bridgeLink = &netlink.Bridge{LinkAttrs: attrs}
	if err := netlink.LinkAdd(bridgeLink); err != nil {
		errStr := fmt.Sprintf("LinkAdd on %s failed: %s",
			bridgeName, err)
		return nil, true, errors.New(errStr)
	}
	//    ip link set ${bridgeName} up
	if err := netlink.LinkSetUp(bridgeLink); err != nil {
		errStr := fmt.Sprintf("LinkSetUp on %s failed: %s",
			bridgeName, err)
		return nil, true, errors.New(errStr)
	}
	return bridgeLink, true, nil
}

>>>>>>> f3a79eac
func findBridge(bridgeName string) (*netlink.Bridge, error) {

	var bridgeLink *netlink.Bridge
	link, err := netlink.LinkByName(bridgeName)
	if link == nil {
		errStr := fmt.Sprintf("findBridge(%s) failed %s",
			bridgeName, err)
		// XXX how to handle this failure? bridge
		// disappeared?
		return nil, errors.New(errStr)
	}
	switch link.(type) {
	case *netlink.Bridge:
		bridgeLink = link.(*netlink.Bridge)
	default:
		errStr := fmt.Sprintf("findBridge(%s) not a bridge %T",
			bridgeName, link)
		// XXX why wouldn't it be a bridge?
		return nil, errors.New(errStr)
	}
	return bridgeLink, nil
}

// XXX IPv6? LISP? Same? getOlAddrs???
func getUlAddrs(ctx *zedrouterContext, ifnum int, appNum int,
	status *types.UnderlayNetworkStatus,
	netstatus *types.NetworkObjectStatus) (string, string) {

	log.Printf("getUlAddrs(%d/%d)\n", ifnum, appNum)

	// Default
	// Not clear how to handle multiple ul from the same appInstance;
	// use /30 prefix? Require user to pick private addrs?
	// XXX limited number of ifnums for the default range - just to 27 to 31
	bridgeIPAddr := fmt.Sprintf("172.%d.%d.1", 27+ifnum, appNum)
	appIPAddr := fmt.Sprintf("172.%d.%d.2", 27+ifnum, appNum)

	// Allocate bridgeIPAddr based on BridgeMac
	log.Printf("getUlAddrs(%d/%d for %s) bridgeMac %s\n",
		ifnum, appNum, netstatus.UUID.String(),
		status.BridgeMac.String())
	addr, err := lookupOrAllocateIPv4(ctx, netstatus,
		status.BridgeMac)
	if err != nil {
		log.Printf("lookupOrAllocatePv4 failed %s\n", err)
		// Keep above default
	} else {
		bridgeIPAddr = addr
	}

	if status.AppIPAddr != nil {
		// Static IP assignment case.
		// Note that appIPAddr can be in a different subnet.
		// Assumption is that the config specifies a gateway/router
		// in the same subnet as the static address.
		appIPAddr = status.AppIPAddr.String()
	} else {
		// XXX or change type of VifInfo.Mac?
		mac, err := net.ParseMAC(status.Mac)
		if err != nil {
			log.Fatal("ParseMAC failed: ", status.Mac, err)
		}
		log.Printf("getUlAddrs(%d/%d for %s) app Mac %s\n",
			ifnum, appNum, netstatus.UUID.String(), mac.String())
		addr, err := lookupOrAllocateIPv4(ctx, netstatus, mac)
		if err != nil {
			log.Printf("lookupOrAllocateIPv4 failed %s\n", err)
			// Keep above default
		} else {
			appIPAddr = addr
		}
	}
	log.Printf("getUlAddrs(%d/%d) done %s/%s\n",
		ifnum, appNum, bridgeIPAddr, appIPAddr)
	return bridgeIPAddr, appIPAddr
}

// Caller should clear the appropriate status.Pending* if the the caller will
// return after adding the error.
func addError(ctx *zedrouterContext,
	status *types.AppNetworkStatus, tag string, err error) {

	log.Printf("%s: %s\n", tag, err.Error())
	status.Error = appendError(status.Error, tag, err.Error())
	status.ErrorTime = time.Now()
	publishAppNetworkStatus(ctx, status)
}

func appendError(allErrors string, prefix string, lasterr string) string {
	return fmt.Sprintf("%s%s: %s\n\n", allErrors, prefix, lasterr)
}

// Note that handleModify will not touch the EID; just ACLs and NameToEidList
// XXX should we check that nothing else has changed?
// XXX If so flag other changes as errors; would need lastError in status.
func handleModify(ctx *zedrouterContext, key string,
	config types.AppNetworkConfig, status *types.AppNetworkStatus) {

	log.Printf("handleModify(%v) for %s\n",
		config.UUIDandVersion, config.DisplayName)

	// No check for version numbers since the ACLs etc might change
	// even for the same version.

	appNum := status.AppNum
	if debug {
		log.Printf("handleModify appNum %d\n", appNum)
	}

	// Check for unsupported changes
	if config.IsZedmanager != status.IsZedmanager {
		errStr := fmt.Sprintf("Unsupported: IsZedmanager changed for %s",
			config.UUIDandVersion)
		status.PendingModify = false
		addError(ctx, status, "handleModify", errors.New(errStr))
		log.Printf("handleModify done for %s\n", config.DisplayName)
		return
	}
	// XXX We could should we allow the addition of interfaces
	// if the domU would find out through some hotplug event.
	// But deletion is hard.
	// For now don't allow any adds or deletes.
	if len(config.OverlayNetworkList) != status.OlNum {
		errStr := fmt.Sprintf("Unsupported: Changed number of overlays for %s",
			config.UUIDandVersion)
		status.PendingModify = false
		addError(ctx, status, "handleModify", errors.New(errStr))
		log.Printf("handleModify done for %s\n", config.DisplayName)
		return
	}
	if len(config.UnderlayNetworkList) != status.UlNum {
		errStr := fmt.Sprintf("Unsupported: Changed number of underlays for %s",
			config.UUIDandVersion)
		status.PendingModify = false
		addError(ctx, status, "handleModify", errors.New(errStr))
		log.Printf("handleModify done for %s\n", config.DisplayName)
		return
	}

	status.SeparateDataPlane = ctx.separateDataPlane
	status.PendingModify = true
	status.UUIDandVersion = config.UUIDandVersion
	publishAppNetworkStatus(ctx, status)

	if config.IsZedmanager {
		if config.SeparateDataPlane != ctx.separateDataPlane {
			errStr := fmt.Sprintf("Unsupported: Changing experimental data plane flag on the fly\n")

			status.PendingModify = false
			addError(ctx, status, "handleModify",
				errors.New(errStr))
			log.Printf("handleModify done for %s\n",
				config.DisplayName)
			return
		}
		olConfig := config.OverlayNetworkList[0]
		olStatus := status.OverlayNetworkList[0]
		olNum := 1
		olIfname := "dbo" + strconv.Itoa(olNum) + "x" +
			strconv.Itoa(appNum)
		// Assume there is no UUID for management overlay

		// Note: we ignore olConfig.AppMacAddr for IsMgmt

		// Update hosts
		hostsDirpath := globalRunDirname + "/hosts." + olIfname
		updateHostsConfiglet(hostsDirpath, olStatus.NameToEidList,
			olConfig.NameToEidList)

		// Default EID ipset
		updateEidIpsetConfiglet(olIfname, olStatus.NameToEidList,
			olConfig.NameToEidList)

		// Update ACLs
		// No sshPortMap for IsMgmt
		err := updateACLConfiglet(olIfname, true, olStatus.ACLs,
			olConfig.ACLs, 6, "", "", 0, nil)
		if err != nil {
			addError(ctx, status, "updateACL", err)
		}
		status.PendingModify = false
		publishAppNetworkStatus(ctx, status)
		log.Printf("handleModify done for %s\n", config.DisplayName)
		return
	}

	// XXX note that with IPv4/IPV6/LISP interfaces the domU can do
	// dns lookups on either, hence should configure the ipsets
	// for all the domU's interfaces/bridges.
	newIpsets, staleIpsets, restartDnsmasq := updateAppInstanceIpsets(ctx,
		config.OverlayNetworkList,
		config.UnderlayNetworkList,
		status.OverlayNetworkList,
		status.UnderlayNetworkList)

	// Look for ACL and NametoEidList changes in overlay
	for i, olConfig := range config.OverlayNetworkList {
		olNum := i + 1
		if debug {
			log.Printf("handleModify olNum %d\n", olNum)
		}
		// Need to check that index exists
		if len(status.OverlayNetworkList) < olNum {
			log.Println("Missing status for overlay %d; can not modify\n",
				olNum)
			continue
		}
		olStatus := status.OverlayNetworkList[olNum-1]
		bridgeName := olStatus.Bridge
		bridgeIPAddr := olStatus.BridgeIPAddr

		netconfig := lookupNetworkObjectConfig(ctx,
			olConfig.Network.String())
		// Update hosts
		// XXX doesn't handle a sharedBridge; need union of
		// all hosts on bridge
		hostsDirpath := globalRunDirname + "/hosts." + bridgeName
		updateHostsConfiglet(hostsDirpath, olStatus.NameToEidList,
			olConfig.NameToEidList)

		// Default EID ipset
<<<<<<< HEAD
		// XXX shared with others; need union of all hosts on bridge
		// or per client bridge port ACLs
		updateEidIpsetConfiglet(bridgeName, olStatus.NameToEidList,
			olConfig.NameToEidList)
=======
		// XXX shared with others
>>>>>>> f3a79eac

		// XXX could there be a change to AssignedIPv6Address?
		// If so updateNetworkACLConfiglet needs to know old and new

		netstatus := lookupNetworkObjectStatus(ctx,
			olConfig.Network.String())
		// XXX could the netstatus have disappeared after the create?
		// Update ACLs
		if netstatus != nil {
			err := updateNetworkACLConfiglet(ctx, netstatus, nil)
			if err != nil {
				addError(ctx, status, "updateNetworkACL", err)
			}
		}
		// XXX createDnsmasq assumes it can read this to get netstatus
		publishAppNetworkStatus(ctx, status)

		// updateAppInstanceIpsets told us whether there is a change
		// to the set of ipsets, and that requires restarting dnsmasq
		// XXX shared with others
		if false && restartDnsmasq {
			cfgFilename := "dnsmasq." + bridgeName + ".conf"
			cfgPathname := runDirname + "/" + cfgFilename
			EID := olConfig.EID
			stopDnsmasq(bridgeName, false)
			//remove old dnsmasq configuration file
			os.Remove(cfgPathname)
			// XXX need to determine remaining ipsets. Inside function?
			createDnsmasqOverlayConfiglet(ctx, cfgPathname, bridgeName,
				bridgeIPAddr, EID.String(), olStatus.Mac, hostsDirpath,
				config.Key(), newIpsets,
				netconfig)
			startDnsmasq(bridgeName)
		}

		serviceStatus := lookupAppLink(ctx, olConfig.Network)
		if serviceStatus == nil {
			// Lisp service might not have arrived as part of configuration.
			// Bail now and let the service activation take care of creating
			// Lisp configlets and re-start lispers.net
			continue
		}

		additionalInfo := generateAdditionalInfo(*status, olConfig)

		// Update any signature changes
		// XXX should we check that EID didn't change?

		// Create LISP configlets for IID and EID/signature
		// XXX shared with others???
		updateLispConfiglet(lispRunDirname, false,
			serviceStatus.LispStatus.IID,
			olConfig.EID, olConfig.LispSignature,
			deviceNetworkStatus, bridgeName, bridgeName,
			additionalInfo, olConfig.LispServers, ctx.separateDataPlane)

	}
	// Look for ACL changes in underlay
	for i, ulConfig := range config.UnderlayNetworkList {
		ulNum := i + 1
		if debug {
			log.Printf("handleModify ulNum %d\n", ulNum)
		}
		// Need to check that index exists
		if len(status.UnderlayNetworkList) < ulNum {
			log.Println("Missing status for underlay %d; can not modify\n",
				ulNum)
			continue
		}
		ulStatus := status.UnderlayNetworkList[ulNum-1]
		bridgeName := ulStatus.Bridge
		bridgeIPAddr := ulStatus.BridgeIPAddr
		appIPAddr := ulStatus.AssignedIPAddr

		netconfig := lookupNetworkObjectConfig(ctx,
			ulConfig.Network.String())

		// XXX could there be a change to AssignedIPAddress?
		// If so updateNetworkACLConfiglet needs to know old and new

		netstatus := lookupNetworkObjectStatus(ctx,
			ulConfig.Network.String())
		// XXX could the netstatus have disappeared after the create?
		if netstatus != nil {
			err := updateNetworkACLConfiglet(ctx, netstatus, nil)
			if err != nil {
				addError(ctx, status, "updateNetworkACL", err)
			}
		}
		// XXX createDnsmasq assumes it can read this to get netstatus
		publishAppNetworkStatus(ctx, status)

		if false && restartDnsmasq {
			//update underlay dnsmasq configuration
			hostsDirpath := globalRunDirname + "/hosts." + bridgeName
			cfgFilename := "dnsmasq." + bridgeName + ".conf"
			cfgPathname := runDirname + "/" + cfgFilename
			stopDnsmasq(bridgeName, false)
			//remove old dnsmasq configuration file
			os.Remove(cfgPathname)
			// XXX need ipsets from all bn<N> users
			createDnsmasqUnderlayConfiglet(ctx, cfgPathname, bridgeName,
				bridgeIPAddr, appIPAddr, ulStatus.Mac,
				hostsDirpath,
				config.Key(), newIpsets,
				netconfig)
			startDnsmasq(bridgeName)
		}
	}

	// Remove stale ipsets
	// In case if there are any references to these ipsets from other
	// domUs, then the kernel would not remove them.
	// The ipset destroy command would just fail.
	for _, ipset := range staleIpsets {
		err := ipsetDestroy(fmt.Sprintf("ipv4.%s", ipset))
		if err != nil {
			log.Println("ipset destroy ipv4", ipset, err)
		}
		err = ipsetDestroy(fmt.Sprintf("ipv6.%s", ipset))
		if err != nil {
			log.Println("ipset destroy ipv6", ipset, err)
		}
	}

	// Write out what we modified to AppNetworkStatus
	status.OverlayNetworkList = make([]types.OverlayNetworkStatus,
		len(config.OverlayNetworkList))
	for i, _ := range config.OverlayNetworkList {
		status.OverlayNetworkList[i].OverlayNetworkConfig =
			config.OverlayNetworkList[i]
	}
	status.UnderlayNetworkList = make([]types.UnderlayNetworkStatus,
		len(config.UnderlayNetworkList))
	for i, _ := range config.UnderlayNetworkList {
		status.UnderlayNetworkList[i].UnderlayNetworkConfig =
			config.UnderlayNetworkList[i]
	}
	status.PendingModify = false
	publishAppNetworkStatus(ctx, status)
	log.Printf("handleModify done for %s\n", config.DisplayName)
}

func handleDelete(ctx *zedrouterContext, key string,
	status *types.AppNetworkStatus) {

	log.Printf("handleDelete(%v) for %s\n",
		status.UUIDandVersion, status.DisplayName)

	appNum := status.AppNum
	maxOlNum := status.OlNum
	maxUlNum := status.UlNum
	if debug {
		log.Printf("handleDelete appNum %d maxOlNum %d maxUlNum %d\n",
			appNum, maxOlNum, maxUlNum)
	}

	status.PendingDelete = true
	publishAppNetworkStatus(ctx, status)

	if status.IsZedmanager {
		if len(status.OverlayNetworkList) != 1 ||
			len(status.UnderlayNetworkList) != 0 {
			errStr := "Malformed IsZedmanager status; ignored"
			status.PendingDelete = false
			addError(ctx, status, "handleDelete",
				errors.New(errStr))
			log.Printf("handleDelete done for %s\n",
				status.DisplayName)
			return
		}
		// Remove global state for device
		deviceEID = net.IP{}
		deviceIID = 0
		additionalInfoDevice = nil

		olNum := 1
		olStatus := &status.OverlayNetworkList[0]
		olIfname := "dbo" + strconv.Itoa(olNum) + "x" +
			strconv.Itoa(appNum)
		// Assume there is no UUID for management overlay

		// Delete the address from loopback
		// Delete fd00::/8 route
		// Delete fe80::1 neighbor

		//    ip addr del ${EID}/128 dev ${olIfname}
		EID := status.OverlayNetworkList[0].EID
		addr, err := netlink.ParseAddr(EID.String() + "/128")
		if err != nil {
			errStr := fmt.Sprintf("ParseAddr %s failed: %s",
				EID, err)
			status.PendingDelete = false
			addError(ctx, status, "handleDelete",
				errors.New(errStr))
			log.Printf("handleDelete done for %s\n",
				status.DisplayName)
			return
		}
		attrs := netlink.NewLinkAttrs()
		attrs.Name = olIfname
		oLink := &netlink.Dummy{LinkAttrs: attrs}
		// XXX can we skip explicit deletes and just remove the oLink?
		if err := netlink.AddrDel(oLink, addr); err != nil {
			errStr := fmt.Sprintf("AddrDel %s failed: %s",
				EID, err)
			addError(ctx, status, "handleDelete",
				errors.New(errStr))
		}

		//    ip route del fd00::/8 via fe80::1 dev $intf
		index := oLink.Attrs().Index
		_, ipnet, err := net.ParseCIDR("fd00::/8")
		if err != nil {
			log.Fatal("ParseCIDR fd00::/8 failed:\n", err)
		}
		via := net.ParseIP("fe80::1")
		if via == nil {
			log.Fatal("ParseIP fe80::1 failed: ", err)
		}
		rt := netlink.Route{Dst: ipnet, LinkIndex: index, Gw: via}
		if err := netlink.RouteDel(&rt); err != nil {
			errStr := fmt.Sprintf("RouteDel fd00::/8 failed: %s",
				err)
			addError(ctx, status, "handleDelete",
				errors.New(errStr))
		}
		//    ip nei del fe80::1 lladdr 0:0:0:0:0:1 dev $intf
		neigh := netlink.Neigh{LinkIndex: index, IP: via}
		if err := netlink.NeighDel(&neigh); err != nil {
			errStr := fmt.Sprintf("NeighDel fe80::1 failed: %s",
				err)
			addError(ctx, status, "handleDelete",
				errors.New(errStr))
		}

		// Remove link and associated addresses
		netlink.LinkDel(oLink)

		// Delete overlay hosts file
		hostsDirpath := globalRunDirname + "/hosts." + olIfname
		deleteHostsConfiglet(hostsDirpath, true)

		// Default EID ipset
		deleteEidIpsetConfiglet(olIfname, true)

		// Delete ACLs
		// No sshPortMap for IsMgmt
		err = deleteACLConfiglet(olIfname, true, olStatus.ACLs,
			6, "", "", 0, nil)
		if err != nil {
			addError(ctx, status, "deleteACL", err)
		}

		// Delete LISP configlets
		deleteLispConfiglet(lispRunDirname, true, olStatus.IID,
			olStatus.EID, deviceNetworkStatus, ctx.separateDataPlane)
	} else {
		// Delete everything for overlay
		for olNum := 1; olNum <= maxOlNum; olNum++ {
			if debug {
				log.Printf("handleDelete olNum %d\n", olNum)
			}
			// Need to check that index exists
			if len(status.OverlayNetworkList) < olNum {
				log.Println("Missing status for overlay %d; can not clean up\n",
					olNum)
				continue
			}

			olStatus := status.OverlayNetworkList[olNum-1]
			bridgeName := olStatus.Bridge
<<<<<<< HEAD
=======
			olAddr1 := olStatus.BridgeIPAddr

			sharedBridge := true
			if !strings.HasPrefix(bridgeName, "bn") {
				sharedBridge = false
				log.Printf("Deleting bridge %s\n", bridgeName)
				attrs := netlink.NewLinkAttrs()
				attrs.Name = bridgeName
				oLink := &netlink.Bridge{LinkAttrs: attrs}
				// Remove link and associated addresses
				netlink.LinkDel(oLink)
			}
			netconfig := lookupNetworkObjectConfig(ctx,
				olStatus.Network.String())
			if netconfig == nil {
				log.Printf("Network %s already deleted\n", olStatus.Network.String())
			}
>>>>>>> f3a79eac

			// XXX need IPv6 allocate/free to do same as for ulConfig
			// XXX createDnsmasq assumes it can read this to get netstatus
			publishAppNetworkStatus(ctx, status)

<<<<<<< HEAD
			appMac := olStatus.Mac
			removehostDnsmasq(bridgeName, appMac)
=======
			// Radvd, Dnsmasq configlets will be removed
			// as part of Network object deletion.
>>>>>>> f3a79eac

			// Delete ACLs
			netstatus := lookupNetworkObjectStatus(ctx,
				olStatus.Network.String())
			// XXX could the netstatus have disappeared after the create?
			if netstatus != nil {
				// Network bridge still exists. It means there are
				// other ovelays still using this bridge network.
				err := updateNetworkACLConfiglet(ctx, netstatus, nil)
				if err != nil {
					addError(ctx, status,
						"updateNetworkACL", err)
				}
			}

<<<<<<< HEAD
			// Delete LISP configlets
			deleteLispConfiglet(lispRunDirname, false,
				olStatus.IID, olStatus.EID,
				deviceNetworkStatus,
				ctx.separateDataPlane)

			// Delete overlay hosts file
			hostsDirpath := globalRunDirname + "/hosts." + bridgeName
			removeFromHostsConfiglet(hostsDirpath,
				status.DisplayName)

			// Default EID ipset
			// XXX not all of it? Set per app/olifname and not
			// shared across bridge?
=======
			// Delete overlay hosts file or directory
			hostsDirpath := globalRunDirname + "/hosts." + bridgeName
			if sharedBridge {
				removeFromHostsConfiglet(hostsDirpath,
					status.DisplayName)
			} else {
				deleteHostsConfiglet(hostsDirpath, true)
			}

			// XXX check if the service configuration exists.
			// If service does not exist overlays would not have been created
			serviceStatus := lookupAppLink(ctx, olStatus.Network)
			if serviceStatus == nil {
				// Lisp service might already have been deleted.
				// As part of Lisp service deletion, we delete all overlays.
				continue
			}

			// Delete LISP configlets
			deleteLispConfiglet(lispRunDirname, false,
				olStatus.IID, olStatus.EID,
				deviceNetworkStatus,
				ctx.separateDataPlane)

			// Default EID ipset
			// XXX not all of it
			// TODO: Only the EID of current overlay should be removed.

			// Eid Ipset updation/deletion should happen as part of NetworkObjectConfig processing
			/*
>>>>>>> f3a79eac
			deleteEidIpsetConfiglet(bridgeName, true)
			*/
		}

		// XXX check if any IIDs are now unreferenced and delete them
		// XXX requires looking at all of configDir and statusDir

		// Delete everything in underlay
		for ulNum := 1; ulNum <= maxUlNum; ulNum++ {
			if debug {
				log.Printf("handleDelete ulNum %d\n", ulNum)
			}
			// Need to check that index exists
			if len(status.UnderlayNetworkList) < ulNum {
				log.Println("Missing status for underlay %d; can not clean up\n",
					ulNum)
				continue
			}
			ulStatus := status.UnderlayNetworkList[ulNum-1]
			bridgeName := ulStatus.Bridge

			netstatus := lookupNetworkObjectStatus(ctx,
				ulStatus.Network.String())
			// XXX could the netstatus have disappeared after the create?
			if netstatus != nil {
				// XXX or change type of VifInfo.Mac?
				mac, err := net.ParseMAC(ulStatus.Mac)
				if err != nil {
					log.Fatal("ParseMAC failed: ",
						ulStatus.Mac, err)
				}
				_, err = releaseIPv4(ctx, netstatus, mac)
				// XXX publish error?
				if err != nil {
					addError(ctx, status, "freeIPv4", err)
				}
			}
			// XXX createDnsmasq assumes it can read this to get netstatus
			publishAppNetworkStatus(ctx, status)

			appMac := ulStatus.Mac
			removehostDnsmasq(bridgeName, appMac)

			// Delete ACLs
			if netstatus != nil {
				err := updateNetworkACLConfiglet(ctx, netstatus, nil)
				if err != nil {
					addError(ctx, status,
						"updateNetworkACL", err)
				}
			}
			// Delete underlay hosts file
			hostsDirpath := globalRunDirname + "/hosts." + bridgeName
			removeFromHostsConfiglet(hostsDirpath,
				status.DisplayName)
		}
	}
	status.PendingDelete = false
	publishAppNetworkStatus(ctx, status)

	// Write out what we modified to AppNetworkStatus aka delete
	unpublishAppNetworkStatus(ctx, status)

	appNumFree(status.UUIDandVersion.UUID)
	log.Printf("handleDelete done for %s\n", status.DisplayName)
}

func pkillUserArgs(userName string, match string, printOnError bool) {
	cmd := "pkill"
	args := []string{
		// XXX note that alpine does not support -u
		// XXX		"-u",
		// XXX		userName,
		"-f",
		match,
	}
	_, err := wrap.Command(cmd, args...).Output()
	if err != nil && printOnError {
		log.Printf("Command %v %v failed: %s\n", cmd, args, err)
	}
}<|MERGE_RESOLUTION|>--- conflicted
+++ resolved
@@ -911,13 +911,10 @@
 			log.Printf("olNum %d network %s ACLs %v\n",
 				olNum, olConfig.Network.String(), olConfig.ACLs)
 		}
-<<<<<<< HEAD
-		netstatus := lookupNetworkObjectStatus(ctx,
-			olConfig.Network.String())
-		if netstatus == nil {
-			// We had a netconfig but no status!
+		netconfig := lookupNetworkObjectConfig(ctx, olConfig.Network.String())
+		if netconfig == nil {
 			status.PendingAdd = false
-			errStr := fmt.Sprintf("no status for %s",
+			errStr := fmt.Sprintf("no network config for %s",
 				olConfig.Network.String())
 			err := errors.New(errStr)
 			addError(ctx, &status, "lookupNetworkObjectStatus", err)
@@ -926,26 +923,21 @@
 			return
 		}
 
-		EID := olConfig.EID
-		bridgeName := netstatus.BridgeName
-		vifName := "nbo" + strconv.Itoa(olNum) + "x" +
-			strconv.Itoa(appNum)
-=======
-		netconfig := lookupNetworkObjectConfig(ctx, olConfig.Network.String())
-		if netconfig == nil {
-			log.Printf("handleCreate: Network %s that the overlay" +
-				" uses is not present in configuration database\n",
+		// Fetch the network that this overlay is attached to
+		netstatus := lookupNetworkObjectStatus(ctx,
+			olConfig.Network.String())
+		if netstatus == nil {
+			// We had a netconfig but no status!
+			status.PendingAdd = false
+			errStr := fmt.Sprintf("no network status for %s",
 				olConfig.Network.String())
-			continue
-		}
-
-		// Fetch the network that this overlay is attached to
-		netstatus := lookupNetworkObjectStatus(ctx, olConfig.Network.String())
-		if netstatus == nil {
-			log.Printf("handleCreate: Network %s not found\n",
-				olConfig.Network.String())
-			continue
-		}
+			err := errors.New(errStr)
+			addError(ctx, &status, "lookupNetworkObjectStatus", err)
+			log.Printf("handleCreate done for %s\n",
+				config.DisplayName)
+			return
+		}
+
 		bridgeNum  := netstatus.BridgeNum
 		bridgeName := netstatus.BridgeName
 
@@ -953,7 +945,6 @@
 		vifName := "nbo" + strconv.Itoa(olNum) + "x" +
 			strconv.Itoa(bridgeNum)
 
->>>>>>> f3a79eac
 		oLink, err := findBridge(bridgeName)
 		if err != nil {
 			status.PendingAdd = false
@@ -984,20 +975,6 @@
 		olStatus.Mac = appMac
 		olStatus.HostName = config.Key()
 
-<<<<<<< HEAD
-		// XXX need to get bridgeIPAddr from bridge and record it?
-		// XXX add AF_INET6 to getBridgeServiceIPv6Addr(ctx, olconfig.Network)
-		// Or configure this additional address?
-		bridgeIPAddr := "fd00::" + strconv.FormatInt(int64(olNum), 16) +
-			":" + strconv.FormatInt(int64(appNum), 16)
-		log.Printf("bridgeIPAddr %s EID %s\n", bridgeIPAddr, EID)
-
-		olStatus.BridgeIPAddr = bridgeIPAddr
-
-		// Create a hosts file for the overlay based on NameToEidList
-		// Directory is /var/run/zedrouter/hosts.${BRIDGENAME}
-		// Each hostname in a separate file in directory to facilitate
-=======
 		olStatus.BridgeIPAddr = netstatus.BridgeIPAddr
 
 		// XXX set sharedBridge base on bn prefix; remove created return
@@ -1018,16 +995,12 @@
 		}
 
 		// Wirte each EID hostname in a separate file in directory to facilitate
->>>>>>> f3a79eac
 		// adds and deletes
 		hostsDirpath := globalRunDirname + "/hosts." + bridgeName
 		// XXX add bulk add function? Separate create from add?
 		for _, ne := range olConfig.NameToEidList {
-<<<<<<< HEAD
 			addIPToHostsConfiglet(hostsDirpath, ne.HostName,
 				ne.EIDs)
-=======
-			addIPToHostsConfiglet(hostsDirpath, ne.HostName, ne.EIDs)
 		}
 
 		brNameToEidList := []types.NameToEid{}
@@ -1041,7 +1014,6 @@
 			if !containsEID(brNameToEidList, nameToEid.EIDs[0]) {
 				brNameToEidList = append(brNameToEidList, nameToEid)
 			}
->>>>>>> f3a79eac
 		}
 
 		if len(netstatus.NameToEidList) == 0 {
@@ -1058,34 +1030,13 @@
 		publishNetworkObjectStatus(ctx, netstatus)
 
 		// Set up ACLs before we setup dnsmasq
-<<<<<<< HEAD
 		err = updateNetworkACLConfiglet(ctx, netstatus, nil)
 		if err != nil {
 			addError(ctx, &status, "updateNetworkACL", err)
-=======
-		if netstatus != nil {
-			err = updateNetworkACLConfiglet(ctx, netstatus, nil)
-			if err != nil {
-				addError(ctx, &status, "updateNetworkACL", err)
-			}
-		} else {
-			// This should not happen since we process NetworkObjects
-			// before AppNetworkConfig. We should have the NetworkObjectStatus
-			// with corresponding bridge created already.
-
-			/*
-			err = createACLConfiglet(bridgeName, false, olConfig.ACLs, 6,
-				olAddr1, "", 0, netconfig)
-			if err != nil {
-				addError(ctx, &status, "createACL", err)
-			}
-			*/
->>>>>>> f3a79eac
 		}
 		// XXX createDnsmasq assumes it can read this to get netstatus
 		publishAppNetworkStatus(ctx, &status)
 
-<<<<<<< HEAD
 		// XXX need ipsets from all bn<N> users? Or apply to nbn at
 		// bridge? Still need across multiple interfaces for app
 		// Apply at bridge based on ACL, but track in dnsmasq?
@@ -1094,24 +1045,11 @@
 
 		addhostDnsmasq(bridgeName, appMac, EID.String(),
 			config.UUIDandVersion.UUID.String())
-=======
 		// Start clean
 		cfgFilename := "dnsmasq." + bridgeName + ".conf"
 		cfgPathname := runDirname + "/" + cfgFilename
 		stopDnsmasq(cfgFilename, false)
 		// XXX need ipsets from all bn<N> users
-
-		bridgeIP, _, err := net.ParseCIDR(netstatus.BridgeIPAddr)
-		if err != nil {
-			log.Printf("handleCreate: Bridge %s has invalid ip address %s\n",
-				bridgeName, netstatus.BridgeIPAddr)
-				continue
-		}
-		createDnsmasqOverlayConfiglet(ctx, cfgPathname, bridgeName,
-			bridgeIP.String(), EID.String(), olMac, hostsDirpath,
-			config.Key(), ipsets, netconfig)
-		startDnsmasq(cfgPathname, bridgeName)
->>>>>>> f3a79eac
 
 		// Create LISP configlets for IID and EID/signature
 		serviceStatus := lookupAppLink(ctx, olConfig.Network)
@@ -1235,9 +1173,6 @@
 	log.Printf("handleCreate done for %s\n", config.DisplayName)
 }
 
-<<<<<<< HEAD
-// Returns the link
-=======
 func createAndStartLisp(ctx *zedrouterContext,
 	status types.AppNetworkStatus,
 	olConfig types.OverlayNetworkConfig,
@@ -1333,7 +1268,7 @@
 	return bridgeLink, true, nil
 }
 
->>>>>>> f3a79eac
+// Returns the link
 func findBridge(bridgeName string) (*netlink.Bridge, error) {
 
 	var bridgeLink *netlink.Bridge
@@ -1555,14 +1490,10 @@
 			olConfig.NameToEidList)
 
 		// Default EID ipset
-<<<<<<< HEAD
 		// XXX shared with others; need union of all hosts on bridge
 		// or per client bridge port ACLs
 		updateEidIpsetConfiglet(bridgeName, olStatus.NameToEidList,
 			olConfig.NameToEidList)
-=======
-		// XXX shared with others
->>>>>>> f3a79eac
 
 		// XXX could there be a change to AssignedIPv6Address?
 		// If so updateNetworkACLConfiglet needs to know old and new
@@ -1835,8 +1766,6 @@
 
 			olStatus := status.OverlayNetworkList[olNum-1]
 			bridgeName := olStatus.Bridge
-<<<<<<< HEAD
-=======
 			olAddr1 := olStatus.BridgeIPAddr
 
 			sharedBridge := true
@@ -1854,19 +1783,10 @@
 			if netconfig == nil {
 				log.Printf("Network %s already deleted\n", olStatus.Network.String())
 			}
->>>>>>> f3a79eac
 
 			// XXX need IPv6 allocate/free to do same as for ulConfig
 			// XXX createDnsmasq assumes it can read this to get netstatus
 			publishAppNetworkStatus(ctx, status)
-
-<<<<<<< HEAD
-			appMac := olStatus.Mac
-			removehostDnsmasq(bridgeName, appMac)
-=======
-			// Radvd, Dnsmasq configlets will be removed
-			// as part of Network object deletion.
->>>>>>> f3a79eac
 
 			// Delete ACLs
 			netstatus := lookupNetworkObjectStatus(ctx,
@@ -1882,22 +1802,6 @@
 				}
 			}
 
-<<<<<<< HEAD
-			// Delete LISP configlets
-			deleteLispConfiglet(lispRunDirname, false,
-				olStatus.IID, olStatus.EID,
-				deviceNetworkStatus,
-				ctx.separateDataPlane)
-
-			// Delete overlay hosts file
-			hostsDirpath := globalRunDirname + "/hosts." + bridgeName
-			removeFromHostsConfiglet(hostsDirpath,
-				status.DisplayName)
-
-			// Default EID ipset
-			// XXX not all of it? Set per app/olifname and not
-			// shared across bridge?
-=======
 			// Delete overlay hosts file or directory
 			hostsDirpath := globalRunDirname + "/hosts." + bridgeName
 			if sharedBridge {
@@ -1927,10 +1831,7 @@
 			// TODO: Only the EID of current overlay should be removed.
 
 			// Eid Ipset updation/deletion should happen as part of NetworkObjectConfig processing
-			/*
->>>>>>> f3a79eac
-			deleteEidIpsetConfiglet(bridgeName, true)
-			*/
+			// XXX deleteEidIpsetConfiglet(bridgeName, true)
 		}
 
 		// XXX check if any IIDs are now unreferenced and delete them
